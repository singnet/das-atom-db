"""
This module provides an in-memory implementation of the AtomDB interface using hashtables (dict).

The InMemoryDB class offers methods for managing nodes and links, including adding, deleting,
and retrieving them. It also supports indexing and pattern matching for efficient querying.

Classes:
    Database: A dataclass representing the structure of the in-memory database.
    InMemoryDB: A concrete implementation of the AtomDB interface using hashtables.
"""

from collections import OrderedDict
from dataclasses import dataclass
from typing import Any, Iterable

from hyperon_das_atomdb.database import (
    UNORDERED_LINK_TYPES,
    WILDCARD,
    AtomDB,
    FieldIndexType,
    FieldNames,
    IncomingLinksT,
)
from hyperon_das_atomdb.exceptions import AtomDoesNotExist, InvalidOperationException
from hyperon_das_atomdb.logger import logger
from hyperon_das_atomdb.utils.expression_hasher import ExpressionHasher
from hyperon_das_atomdb.utils.patterns import build_patern_keys


@dataclass
class Database:
    """Dataclass representing the structure of the in-memory database"""

    atom_type: dict[str, Any]
    node: dict[str, Any]
    link: dict[str, Any]
    outgoing_set: dict[str, Any]
    incoming_set: dict[str, set[str]]
    patterns: dict[str, set[tuple[str, tuple[str, ...]]]]
    templates: dict[str, set[tuple[str, tuple[str, ...]]]]


class InMemoryDB(AtomDB):
    """A concrete implementation using hashtable (dict)"""

    def __repr__(self) -> str:
        return "<Atom database InMemory>"  # pragma no cover

    def __init__(self, database_name: str = "das") -> None:
        self.database_name = database_name
        self.named_type_table = {}  # keyed by named type hash
        self.all_named_types = set()
        self.db: Database = Database(
            atom_type={},
            node={},
            link={},
            outgoing_set={},
            incoming_set={},
            patterns={},
            templates={},
        )

    def _get_link(self, handle: str) -> dict[str, Any] | None:
        link = self.db.link.get(handle)
        if link is not None:
            return link
        return None

    def _get_and_delete_link(self, link_handle: str) -> dict[str, Any] | None:
        return self.db.link.pop(link_handle, None)

    def _build_named_type_hash_template(self, template: str | list[Any]) -> str | list[Any]:
        if isinstance(template, str):
            return ExpressionHasher.named_type_hash(template)
        return [self._build_named_type_hash_template(element) for element in template]

    @staticmethod
    def _build_atom_type_key_hash(_name: str) -> str:
        name_hash = ExpressionHasher.named_type_hash(_name)
        type_hash = ExpressionHasher.named_type_hash("Type")
        typedef_mark_hash = ExpressionHasher.named_type_hash(":")
        return ExpressionHasher.expression_hash(typedef_mark_hash, [name_hash, type_hash])

    def _add_atom_type(self, _name: str, _type: str | None = "Type") -> None:
        if _name in self.all_named_types:
            return

        self.all_named_types.add(_name)
        name_hash = ExpressionHasher.named_type_hash(_name)
        type_hash = ExpressionHasher.named_type_hash(_type)
        typedef_mark_hash = ExpressionHasher.named_type_hash(":")

        key = ExpressionHasher.expression_hash(typedef_mark_hash, [name_hash, type_hash])

        atom_type = self.db.atom_type.get(key)
        if atom_type is None:
            base_type_hash = ExpressionHasher.named_type_hash("Type")
            composite_type = [typedef_mark_hash, type_hash, base_type_hash]
            composite_type_hash = ExpressionHasher.composite_hash(composite_type)
            atom_type = {
                FieldNames.ID_HASH: key,
                FieldNames.COMPOSITE_TYPE_HASH: composite_type_hash,
                FieldNames.TYPE_NAME: _name,
                FieldNames.TYPE_NAME_HASH: name_hash,
            }
            self.db.atom_type[key] = atom_type
            self.named_type_table[name_hash] = _name

    def _delete_atom_type(self, _name: str) -> None:
        key = self._build_atom_type_key_hash(_name)
        self.db.atom_type.pop(key, None)
        self.all_named_types.remove(_name)

    def _add_outgoing_set(self, key: str, targets_hash: list[str]) -> None:
        self.db.outgoing_set[key] = targets_hash

    def _get_and_delete_outgoing_set(self, handle: str) -> list[str] | None:
        return self.db.outgoing_set.pop(handle, None)

    def _add_incoming_set(self, key: str, targets_hash: list[str]) -> None:
        for target_hash in targets_hash:
            incoming_set = self.db.incoming_set.get(target_hash)
            if incoming_set is None:
                self.db.incoming_set[target_hash] = {key}
            else:
                self.db.incoming_set[target_hash].add(key)

    def _delete_incoming_set(self, link_handle: str, atoms_handle: list[str]) -> None:
        for atom_handle in atoms_handle:
            handles = self.db.incoming_set.get(atom_handle, set())
            if len(handles) > 0:
                handles.remove(link_handle)

    def _add_templates(
        self, composite_type_hash: str, named_type_hash: str, key: str, targets_hash: list[str]
    ) -> None:
        template_composite_type_hash = self.db.templates.get(composite_type_hash)
        template_named_type_hash = self.db.templates.get(named_type_hash)

        if template_composite_type_hash is not None:
            template_composite_type_hash.add((key, tuple(targets_hash)))
        else:
            self.db.templates[composite_type_hash] = {(key, tuple(targets_hash))}

        if template_named_type_hash is not None:
            template_named_type_hash.add((key, tuple(targets_hash)))
        else:
            self.db.templates[named_type_hash] = {(key, tuple(targets_hash))}

    def _delete_templates(self, link_document: dict, targets_hash: list[str]) -> None:
        template_composite_type = self.db.templates.get(
            link_document[FieldNames.COMPOSITE_TYPE_HASH], set()
        )
        if len(template_composite_type) > 0:
            template_composite_type.remove((link_document[FieldNames.ID_HASH], tuple(targets_hash)))

        template_named_type = self.db.templates.get(link_document[FieldNames.TYPE_NAME_HASH], set())
        if len(template_named_type) > 0:
            template_named_type.remove((link_document[FieldNames.ID_HASH], tuple(targets_hash)))

    def _add_patterns(self, named_type_hash: str, key: str, targets_hash: list[str]) -> None:
        pattern_keys = build_patern_keys([named_type_hash, *targets_hash])

        for pattern_key in pattern_keys:
            pattern_key_hash = self.db.patterns.get(pattern_key)
            if pattern_key_hash is not None:
                pattern_key_hash.add((key, tuple(targets_hash)))
            else:
                self.db.patterns[pattern_key] = {(key, tuple(targets_hash))}

    def _delete_patterns(self, link_document: dict, targets_hash: list[str]) -> None:
        pattern_keys = build_patern_keys([link_document[FieldNames.TYPE_NAME_HASH], *targets_hash])
        for pattern_key in pattern_keys:
            pattern = self.db.patterns.get(pattern_key, set())
            if len(pattern) > 0:
                pattern.remove((link_document[FieldNames.ID_HASH], tuple(targets_hash)))

    def _delete_link_and_update_index(self, link_handle: str) -> None:
        link_document = self._get_and_delete_link(link_handle)
        self._update_index(atom=link_document, delete_atom=True)

    def _filter_non_toplevel(
        self, matches: list[tuple[str, tuple[str, ...]]]
    ) -> list[tuple[str, tuple[str, ...]]]:
        matches_toplevel_only: list[tuple[str, tuple[str, ...]]] = []
        if len(matches) > 0:
            for match in matches:
                link_handle = match[0]
                links = self.db.link
                if links[link_handle][FieldNames.IS_TOPLEVEL]:
                    matches_toplevel_only.append(match)
        return matches_toplevel_only

    @staticmethod
    def _build_targets_list(link: dict[str, Any]) -> list[Any]:
        targets = []
        count = 0
        while True:
            handle = link.get(f"key_{count}")
            if handle is None:
                break
            targets.append(handle)
            count += 1
        return targets

    def _update_atom_indexes(self, documents: Iterable[dict[str, any]], **kwargs) -> None:
        for document in documents:
            self._update_index(document, **kwargs)

    def _update_index(self, atom: dict[str, Any] | None, **kwargs) -> None:
        if kwargs.get("delete_atom", False):
            if atom is None:
                raise AtomDoesNotExist("Nonexistent atom")

            link_handle = atom[FieldNames.ID_HASH]

            handles = self.db.incoming_set.pop(link_handle, None)

            if handles:
                for handle in handles:
                    self._delete_link_and_update_index(handle)

            outgoing_atoms = self._get_and_delete_outgoing_set(link_handle)

            if outgoing_atoms:
                self._delete_incoming_set(link_handle, outgoing_atoms)

            targets_hash = self._build_targets_list(atom)

            self._delete_templates(atom, targets_hash)

            self._delete_patterns(atom, targets_hash)
        else:
            atom_type = atom[FieldNames.TYPE_NAME]
            self._add_atom_type(_name=atom_type)
            if FieldNames.NODE_NAME not in atom:
                handle = atom[FieldNames.ID_HASH]
                targets_hash = self._build_targets_list(atom)
                self._add_atom_type(_name=atom_type)
                self._add_outgoing_set(handle, targets_hash)
                self._add_incoming_set(handle, targets_hash)
                self._add_templates(
                    atom[FieldNames.COMPOSITE_TYPE_HASH],
                    atom[FieldNames.TYPE_NAME_HASH],
                    handle,
                    targets_hash,
                )
                self._add_patterns(
                    atom[FieldNames.TYPE_NAME_HASH],
                    handle,
                    targets_hash,
                )

    def get_node_handle(self, node_type: str, node_name: str) -> str:
        node_handle = self.node_handle(node_type, node_name)
        if node_handle in self.db.node:
            return node_handle
<<<<<<< HEAD
        logger().error(
            f"Failed to retrieve node handle for {node_type}:{node_name}. "
            "This node may not exist."
        )
        raise NodeDoesNotExist(
            message="Nonexistent node",
            details=f"{node_type}:{node_name}",
        )
=======
        else:
            logger().error(
                f"Failed to retrieve node handle for {node_type}:{node_name}. "
                "This node may not exist."
            )
            raise AtomDoesNotExist(
                message="Nonexistent atom",
                details=f"{node_type}:{node_name}",
            )
>>>>>>> b9c74d8f

    def get_node_name(self, node_handle: str) -> str:
        node = self.db.node.get(node_handle)
        if node is None:
            logger().error(
                f"Failed to retrieve node name for handle: {node_handle}. This node may not exist."
            )
            raise AtomDoesNotExist(
                message="Nonexistent atom",
                details=f"node_handle: {node_handle}",
            )
        return node[FieldNames.NODE_NAME]

    def get_node_type(self, node_handle: str) -> str:
        node = self.db.node.get(node_handle)
        if node is None:
            logger().error(
                f"Failed to retrieve node type for handle: {node_handle}. This node may not exist."
            )
            raise AtomDoesNotExist(
                message="Nonexistent atom",
                details=f"node_handle: {node_handle}",
            )
        return node[FieldNames.TYPE_NAME]

    def get_node_by_name(self, node_type: str, substring: str) -> list[str]:
        node_type_hash = ExpressionHasher.named_type_hash(node_type)
        return [
            key
            for key, value in self.db.node.items()
            if substring in value[FieldNames.NODE_NAME]
            and node_type_hash == value[FieldNames.COMPOSITE_TYPE_HASH]
        ]

    def get_all_nodes(self, node_type: str, names: bool = False) -> list[str]:
        node_type_hash = ExpressionHasher.named_type_hash(node_type)

        if names:
            return [
                value[FieldNames.NODE_NAME]
                for value in self.db.node.values()
                if value[FieldNames.COMPOSITE_TYPE_HASH] == node_type_hash
            ]

        return [
            key
            for key, value in self.db.node.items()
            if value[FieldNames.COMPOSITE_TYPE_HASH] == node_type_hash
        ]

    def get_all_links(self, link_type: str, **kwargs) -> list[str]:
        answer = []
        for _, link in self.db.link.items():
            if link[FieldNames.TYPE_NAME] == link_type:
                answer.append(link[FieldNames.ID_HASH])
        return answer

    def get_link_handle(self, link_type: str, target_handles: list[str]) -> str:
        link_handle = self.link_handle(link_type, target_handles)
        if link_handle in self.db.link:
            return link_handle
<<<<<<< HEAD

        logger().error(
            f"Failed to retrieve link handle for {link_type}:{target_handles}. "
            f"This link may not exist."
        )
        raise LinkDoesNotExist(
            message="Nonexistent link",
            details=f"{link_type}:{target_handles}",
        )
=======
        else:
            logger().error(
                f"Failed to retrieve link handle for {link_type}:{target_handles}. "
                f"This link may not exist."
            )
            raise AtomDoesNotExist(
                message="Nonexistent atom",
                details=f"{link_type}:{target_handles}",
            )
>>>>>>> b9c74d8f

    def get_link_type(self, link_handle: str) -> str:
        link = self._get_link(link_handle)
        if link is not None:
            return link[FieldNames.TYPE_NAME]
<<<<<<< HEAD
=======
        else:
            logger().error(
                f"Failed to retrieve link type for {link_handle}. This link may not exist."
            )
            raise AtomDoesNotExist(
                message="Nonexistent atom",
                details=f"link_handle: {link_handle}",
            )
>>>>>>> b9c74d8f

        logger().error(f"Failed to retrieve link type for {link_handle}. This link may not exist.")
        raise LinkDoesNotExist(
            message="Nonexistent link",
            details=f"link_handle: {link_handle}",
        )

    def get_link_targets(self, link_handle: str) -> list[str]:
        answer = self.db.outgoing_set.get(link_handle)
        if answer is None:
            logger().error(
                f"Failed to retrieve link targets for {link_handle}. This link may not exist."
            )
            raise AtomDoesNotExist(
                message="Nonexistent atom",
                details=f"link_handle: {link_handle}",
            )
        return answer

    def is_ordered(self, link_handle: str) -> bool:
        link = self._get_link(link_handle)
        if link is not None:
            return True
<<<<<<< HEAD

        logger().error(
            f"Failed to retrieve document for link handle: {link_handle}. "
            f"The link may not exist."
        )
        raise LinkDoesNotExist(
            message="Nonexistent link",
            details=f"link_handle: {link_handle}",
        )
=======
        else:
            logger().error(
                f"Failed to retrieve document for link handle: {link_handle}. "
                f"The link may not exist."
            )
            raise AtomDoesNotExist(
                message="Nonexistent atom",
                details=f"link_handle: {link_handle}",
            )
>>>>>>> b9c74d8f

    def get_matched_links(
        self, link_type: str, target_handles: list[str], **kwargs
    ) -> (
        list[str]
        | list[list[str]]
        | list[tuple[str, tuple[str, ...]]]
        | tuple[int, list[str]]
        | tuple[int, list[list[str]]]  # TODO(angelo): simplify this return type
    ):
        if link_type != WILDCARD and WILDCARD not in target_handles:
            link_handle = self.get_link_handle(link_type, target_handles)
            return [link_handle]

        if link_type == WILDCARD:
            link_type_hash = WILDCARD
        else:
            link_type_hash = ExpressionHasher.named_type_hash(link_type)

        if link_type in UNORDERED_LINK_TYPES:
            logger().error(
                "Failed to get matched links: Queries with unordered links are not implemented. "
                f"link_type: {link_type}"
            )
            raise InvalidOperationException(
                message="Queries with unordered links are not implemented",
                details=f"link_type: {link_type}",
            )

        pattern_hash = ExpressionHasher.composite_hash([link_type_hash, *target_handles])

        patterns_matched = list(self.db.patterns.get(pattern_hash, set()))

        if kwargs.get("toplevel_only"):
            return self._filter_non_toplevel(patterns_matched)

        return patterns_matched

    def get_incoming_links(
        self, atom_handle: str, **kwargs
    ) -> tuple[int, list[IncomingLinksT]] | list[IncomingLinksT]:
        links = self.db.incoming_set.get(atom_handle, set())
        if kwargs.get("handles_only", False):
            return list(links)
        return [self.get_atom(handle, **kwargs) for handle in links]

    def get_matched_type_template(
        self, template: list[Any], **kwargs
    ) -> (
        list[tuple[str, tuple[str, ...]]]
        | tuple[int, list[str] | list[str]]
        | list[str]
        | list[str]  # TODO(angelo): simplify this return type
    ):
        template = self._build_named_type_hash_template(template)
        template_hash = ExpressionHasher.composite_hash(template)
        templates_matched = list(self.db.templates.get(template_hash, set()))
        if kwargs.get("toplevel_only"):
            return self._filter_non_toplevel(templates_matched)
        return templates_matched

    def get_matched_type(
        self, link_type: str, **kwargs
    ) -> (
        list[tuple[str, tuple[str, ...]]]
        | tuple[int, list[str] | list[str]]
        | list[str]
        | list[str]  # TODO(angelo): simplify this return type
    ):
        link_type_hash = ExpressionHasher.named_type_hash(link_type)
        templates_matched = list(self.db.templates.get(link_type_hash, set()))
        if kwargs.get("toplevel_only"):
            return self._filter_non_toplevel(templates_matched)
        return templates_matched

    def get_atoms_by_field(self, query: list[OrderedDict[str, str]]) -> list[str]:
        raise NotImplementedError()

    def get_atoms_by_index(
        self,
        index_id: str,
        query: list[OrderedDict[str, str]],
        cursor: int | None = 0,
        chunk_size: int | None = 500,
    ) -> list[str]:
        raise NotImplementedError()

    def get_atoms_by_text_field(
        self, text_value: str, field: str | None = None, text_index_id: str | None = None
    ) -> list[str]:
        raise NotImplementedError()

    def get_node_by_name_starting_with(self, node_type: str, startswith: str) -> list[str]:
        raise NotImplementedError()

    def get_atom(
        self, handle: str, **kwargs
    ) -> (
        dict[str, Any]
        | tuple[
            dict[str, Any],
            list[
                dict[str, Any]
                | tuple[dict[str, Any], list[dict[str, Any]]]
                | tuple[dict[str, Any], list[tuple[dict[Any, Any], list[Any]]]]
            ]
        ]  # TODO(angelo,andre): simplify this return type
    ):
        document = self.db.node.get(handle)
        if document is None:
            document = self._get_link(handle)
        if document:
            if not kwargs.get("no_target_format", False):
                return self._transform_to_target_format(document, **kwargs)
            return document

        logger().error(
            f"Failed to retrieve atom for handle: {handle}. "
            f"This link may not exist. - Details: {kwargs}"
        )
        raise AtomDoesNotExist(
            message="Nonexistent atom",
            details=f"handle: {handle}",
        )

    def get_atom_type(self, handle: str) -> str | None:
        atom = self.db.node.get(handle)

        if atom is None:
            atom = self._get_link(handle)

        if atom is not None:
            return atom[FieldNames.TYPE_NAME]

        return None

    def get_atom_as_dict(self, handle: str, arity: int | None = 0) -> dict[str, Any]:
        atom = self.db.node.get(handle)
        if atom is not None:
            return {
                "handle": atom[FieldNames.ID_HASH],
                "type": atom[FieldNames.TYPE_NAME],
                "name": atom[FieldNames.NODE_NAME],
            }
        atom = self._get_link(handle)
        if atom is not None:
            return {
                "handle": atom[FieldNames.ID_HASH],
                "type": atom[FieldNames.TYPE_NAME],
                "targets": self._build_targets_list(atom),
            }
        logger().error(f"Failed to retrieve atom for handle: {handle}. This link may not exist.")
        raise AtomDoesNotExist(
            message="Nonexistent atom",
            details=f"handle: {handle}",
        )

    def count_atoms(self, parameters: dict[str, Any] | None = None) -> dict[str, int]:
        node_count = len(self.db.node)
        link_count = len(self.db.link)
        atom_count = node_count + link_count
        return {'atom_count': atom_count, 'node_count': node_count, 'link_count': link_count}

    def clear_database(self) -> None:
        self.named_type_table = {}
        self.all_named_types = set()
        self.db = Database(
            atom_type={},
            node={},
            link={},
            outgoing_set={},
            incoming_set={},
            patterns={},
            templates={},
        )

    def add_node(self, node_params: dict[str, Any]) -> dict[str, Any]:
        handle, node = self._add_node(node_params)
        self.db.node[handle] = node
        self._update_index(node)
        return node

    def add_link(self, link_params: dict[str, Any], toplevel: bool = True) -> dict[str, Any]:
        handle, link, _ = self._add_link(link_params, toplevel)
        self.db.link[handle] = link
        self._update_index(link)
        return link

    def reindex(self, pattern_index_templates: dict[str, dict[str, Any]] | None = None) -> None:
        raise NotImplementedError()

    def delete_atom(self, handle: str, **kwargs) -> None:
        node = self.db.node.pop(handle, None)

        if node:
            handles = self.db.incoming_set.pop(handle, set())

            if handles:
                for h in handles:
                    self._delete_link_and_update_index(h)
        else:
            try:
                self._delete_link_and_update_index(handle)
<<<<<<< HEAD
            except LinkDoesNotExist:
                # pylint: disable=raise-missing-from
=======
            except AtomDoesNotExist:
>>>>>>> b9c74d8f
                logger().error(
                    f"Failed to delete atom for handle: {handle}. "
                    f"This atom may not exist. - Details: {kwargs}"
                )
                raise AtomDoesNotExist(
                    message="Nonexistent atom",
                    details=f"handle: {handle}",
                )

    def create_field_index(
        self,
        atom_type: str,
        fields: list[str],
        named_type: str | None = None,
        composite_type: list[Any] | None = None,
        index_type: FieldIndexType | None = None,
    ) -> str:
        pass

    def bulk_insert(self, documents: list[dict[str, Any]]) -> None:
        try:
            for document in documents:
                handle = document[FieldNames.ID_HASH]
                if FieldNames.NODE_NAME in document:
                    self.db.node[handle] = document
                else:
                    self.db.link[handle] = document
                self._update_index(document)
        except Exception as e:  # pylint: disable=broad-except
            logger().error(f"Error bulk inserting documents: {str(e)}")

    def retrieve_all_atoms(self) -> list[dict[str, Any]] | list[tuple[str, Any]]:
        try:
            answer = list(self.db.node.items())
            answer.extend(list(self.db.link.items()))
            return answer
        except Exception as e:
            logger().error(f"Error retrieving all atoms: {str(e)}")
            raise e

    def commit(self, **kwargs) -> None:
        raise NotImplementedError()<|MERGE_RESOLUTION|>--- conflicted
+++ resolved
@@ -255,26 +255,14 @@
         node_handle = self.node_handle(node_type, node_name)
         if node_handle in self.db.node:
             return node_handle
-<<<<<<< HEAD
         logger().error(
             f"Failed to retrieve node handle for {node_type}:{node_name}. "
             "This node may not exist."
         )
-        raise NodeDoesNotExist(
-            message="Nonexistent node",
+        raise AtomDoesNotExist(
+            message="Nonexistent atom",
             details=f"{node_type}:{node_name}",
         )
-=======
-        else:
-            logger().error(
-                f"Failed to retrieve node handle for {node_type}:{node_name}. "
-                "This node may not exist."
-            )
-            raise AtomDoesNotExist(
-                message="Nonexistent atom",
-                details=f"{node_type}:{node_name}",
-            )
->>>>>>> b9c74d8f
 
     def get_node_name(self, node_handle: str) -> str:
         node = self.db.node.get(node_handle)
@@ -336,47 +324,22 @@
         link_handle = self.link_handle(link_type, target_handles)
         if link_handle in self.db.link:
             return link_handle
-<<<<<<< HEAD
-
         logger().error(
             f"Failed to retrieve link handle for {link_type}:{target_handles}. "
             f"This link may not exist."
         )
-        raise LinkDoesNotExist(
-            message="Nonexistent link",
+        raise AtomDoesNotExist(
+            message="Nonexistent atom",
             details=f"{link_type}:{target_handles}",
         )
-=======
-        else:
-            logger().error(
-                f"Failed to retrieve link handle for {link_type}:{target_handles}. "
-                f"This link may not exist."
-            )
-            raise AtomDoesNotExist(
-                message="Nonexistent atom",
-                details=f"{link_type}:{target_handles}",
-            )
->>>>>>> b9c74d8f
 
     def get_link_type(self, link_handle: str) -> str:
         link = self._get_link(link_handle)
         if link is not None:
             return link[FieldNames.TYPE_NAME]
-<<<<<<< HEAD
-=======
-        else:
-            logger().error(
-                f"Failed to retrieve link type for {link_handle}. This link may not exist."
-            )
-            raise AtomDoesNotExist(
-                message="Nonexistent atom",
-                details=f"link_handle: {link_handle}",
-            )
->>>>>>> b9c74d8f
-
         logger().error(f"Failed to retrieve link type for {link_handle}. This link may not exist.")
-        raise LinkDoesNotExist(
-            message="Nonexistent link",
+        raise AtomDoesNotExist(
+            message="Nonexistent atom",
             details=f"link_handle: {link_handle}",
         )
 
@@ -396,27 +359,14 @@
         link = self._get_link(link_handle)
         if link is not None:
             return True
-<<<<<<< HEAD
-
         logger().error(
             f"Failed to retrieve document for link handle: {link_handle}. "
             f"The link may not exist."
         )
-        raise LinkDoesNotExist(
-            message="Nonexistent link",
+        raise AtomDoesNotExist(
+            message="Nonexistent atom",
             details=f"link_handle: {link_handle}",
         )
-=======
-        else:
-            logger().error(
-                f"Failed to retrieve document for link handle: {link_handle}. "
-                f"The link may not exist."
-            )
-            raise AtomDoesNotExist(
-                message="Nonexistent atom",
-                details=f"link_handle: {link_handle}",
-            )
->>>>>>> b9c74d8f
 
     def get_matched_links(
         self, link_type: str, target_handles: list[str], **kwargs
@@ -620,12 +570,8 @@
         else:
             try:
                 self._delete_link_and_update_index(handle)
-<<<<<<< HEAD
-            except LinkDoesNotExist:
+            except AtomDoesNotExist:
                 # pylint: disable=raise-missing-from
-=======
-            except AtomDoesNotExist:
->>>>>>> b9c74d8f
                 logger().error(
                     f"Failed to delete atom for handle: {handle}. "
                     f"This atom may not exist. - Details: {kwargs}"
