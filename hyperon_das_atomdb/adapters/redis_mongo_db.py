import base64
import pickle
import sys
from copy import deepcopy
from enum import Enum
from typing import Any, Dict, Iterable, List, Optional, Tuple, Union

from pymongo import MongoClient
from pymongo import errors as pymongo_errors
from pymongo.collection import Collection
from pymongo.database import Database
from redis import Redis
from redis.cluster import RedisCluster

from hyperon_das_atomdb.database import UNORDERED_LINK_TYPES, WILDCARD, AtomDB, IncomingLinksT
from hyperon_das_atomdb.exceptions import (
    AtomDoesNotExist,
    ConnectionMongoDBException,
    InvalidOperationException,
    LinkDoesNotExist,
    NodeDoesNotExist,
)
from hyperon_das_atomdb.index import Index
from hyperon_das_atomdb.logger import logger
from hyperon_das_atomdb.utils.expression_hasher import ExpressionHasher


def _build_redis_key(prefix, key):
    return prefix + ":" + key


class MongoCollectionNames(str, Enum):
    ATOMS = 'atoms'
    ATOM_TYPES = 'atom_types'
    DAS_CONFIG = 'das_config'


class MongoFieldNames(str, Enum):
    NODE_NAME = 'name'
    TYPE_NAME = 'named_type'
    TYPE_NAME_HASH = 'named_type_hash'
    ID_HASH = '_id'
    TYPE = 'composite_type_hash'
    COMPOSITE_TYPE = 'composite_type'
    KEY_PREFIX = 'key'
    KEYS = 'keys'


class KeyPrefix(str, Enum):
    INCOMING_SET = 'incoming_set'
    OUTGOING_SET = 'outgoing_set'
    PATTERNS = 'patterns'
    TEMPLATES = 'templates'
    NAMED_ENTITIES = 'names'
    CUSTOM_INDEXES = 'custom_indexes'


class NodeDocuments:
    def __init__(self, collection) -> None:
        self.mongo_collection = collection
        self.cached_nodes = {}
        self.count = 0

    def add(self) -> None:
        self.count += 1

    def get(self, handle, default_value):
        mongo_filter = {MongoFieldNames.ID_HASH: handle}
        node = self.mongo_collection.find_one(mongo_filter)
        return node if node else default_value

    def size(self):
        return self.count

    def values(self):
        for document in self.mongo_collection.find():
            yield document


class _HashableDocument:
    def __init__(self, base: Dict[str, Any]):
        self.base = base

    def __hash__(self):
        return hash(self.base["_id"])

    def __str__(self):
        return str(self.base)


class MongoDBIndex(Index):
    def __init__(self, collection: Collection) -> None:
        self.collection = collection

    def create(self, field: str, **kwargs) -> Tuple[str, Any]:
        conditionals = None

        for key, value in kwargs.items():
            conditionals = {key: {"$eq": value}}
            break  # only one key-value pair

        index_id = self.generate_index_id(field)

        index_conditionals = {"name": index_id}

        if conditionals is not None:
            index_conditionals["partialFilterExpression"] = conditionals

        index_list = [(field, 1)]  # store the index in ascending order

        return self.collection.create_index(index_list, **index_conditionals), conditionals

    def index_exists(self, index_id: str) -> bool:
        indexes = self.collection.list_indexes()
        index_ids = [index.get('name') for index in indexes]
        return True if index_id in index_ids else False


class RedisMongoDB(AtomDB):
    """A concrete implementation using Redis and Mongo database"""

    def __repr__(self) -> str:
        return "<Atom database RedisMongo>"  # pragma no cover

    def __init__(self, **kwargs: Optional[Dict[str, Any]]) -> None:
        """
        Initialize an instance of a custom class with Redis and MongoDB connections.
        """
        self.database_name = 'das'
        self._setup_databases(**kwargs)
        self.mongo_atoms_collection = self.mongo_db.get_collection(MongoCollectionNames.ATOMS)
        self.mongo_types_collection = self.mongo_db.get_collection(MongoCollectionNames.ATOM_TYPES)
        self.all_mongo_collections = [
            (MongoCollectionNames.ATOMS, self.mongo_atoms_collection),
            (MongoCollectionNames.ATOM_TYPES, self.mongo_types_collection),
        ]
        self.mongo_das_config_collection = None
        self.wildcard_hash = ExpressionHasher._compute_hash(WILDCARD)
        self.named_type_hash = {}
        self.typedef_mark_hash = ExpressionHasher._compute_hash(":")
        self.typedef_base_type_hash = ExpressionHasher._compute_hash("Type")
        self.hash_length = len(self.typedef_base_type_hash)
        self.typedef_composite_type_hash = ExpressionHasher.composite_hash(
            [
                self.typedef_mark_hash,
                self.typedef_base_type_hash,
                self.typedef_base_type_hash,
            ]
        )
        self.mongo_bulk_insertion_buffer = {
            collection_name: tuple([collection, set()])
            for collection_name, collection in self.all_mongo_collections
        }
        self.mongo_bulk_insertion_limit = 100000
        self.max_mongo_db_document_size = 16000000
        self._setup_indexes()
        logger().info("Database setup finished")

    def _setup_databases(
        self,
        mongo_hostname='localhost',
        mongo_port=27017,
        mongo_username='mongo',
        mongo_password='mongo',
        mongo_tls_ca_file=None,
        redis_hostname='localhost',
        redis_port=6379,
        redis_username=None,
        redis_password=None,
        redis_cluster=True,
        redis_ssl=True,
        **kwargs,
    ) -> None:
        self.mongo_db = self._connection_mongo_db(
            mongo_hostname,
            mongo_port,
            mongo_username,
            mongo_password,
            mongo_tls_ca_file,
        )
        self.redis = self._connection_redis(
            redis_hostname,
            redis_port,
            redis_username,
            redis_password,
            redis_cluster,
            redis_ssl,
        )

    def _connection_mongo_db(
        self,
        mongo_hostname,
        mongo_port,
        mongo_username,
        mongo_password,
        mongo_tls_ca_file,
    ) -> Database:
        message = f"Connecting to MongoDB at {mongo_username}:{mongo_password}@{mongo_hostname}:{mongo_port}"
        if mongo_tls_ca_file:
            message += f"?tls=true&tlsCAFile={mongo_tls_ca_file}"
        logger().info(message)
        try:
            if mongo_tls_ca_file:
                self.mongo_db = MongoClient(
                    f"mongodb://{mongo_username}:{mongo_password}@{mongo_hostname}:{mongo_port}?tls=true&tlsCAFile={mongo_tls_ca_file}&replicaSet=rs0&readPreference=secondaryPreferred&retryWrites=false"
                )[
                    self.database_name
                ]  # aws
            else:
                self.mongo_db = MongoClient(
                    f"mongodb://{mongo_username}:{mongo_password}@{mongo_hostname}:{mongo_port}"
                )[self.database_name]
            return self.mongo_db
        except ValueError as e:
            logger().error(
                f'An error occourred while creating a MongoDB client - Details: {str(e)}'
            )
            raise ConnectionMongoDBException(message="error creating a MongoClient", details=str(e))

    def _connection_redis(
        self,
        redis_hostname,
        redis_port,
        redis_username,
        redis_password,
        redis_cluster,
        redis_ssl,
    ) -> Redis:
        redis_type = 'Redis cluster' if redis_cluster else 'Standalone Redis'

        message = f"Connecting to {redis_type} at {redis_username}:{redis_password}@{redis_hostname}:{redis_port}. ssl: {redis_ssl}"

        logger().info(message)

        redis_connection = {
            "host": redis_hostname,
            "port": redis_port,
            "decode_responses": True,
            "ssl": redis_ssl,
        }

        if redis_password and redis_username:
            redis_connection["password"] = redis_password
            redis_connection["username"] = redis_username

        if redis_cluster:
            return RedisCluster(**redis_connection)
        else:
            return Redis(**redis_connection)

    def _setup_indexes(self):
        self.default_pattern_index_templates = []
        for named_type in [True, False]:
            for pos0 in [True, False]:
                for pos1 in [True, False]:
                    for pos2 in [True, False]:
                        if named_type and pos0 and pos1 and pos2:
                            # not a pattern but an actual atom
                            continue
                        template = {}
                        template[MongoFieldNames.TYPE_NAME] = named_type
                        template["selected_positions"] = [
                            i for i, pos in enumerate([pos0, pos1, pos2]) if pos
                        ]
                        self.default_pattern_index_templates.append(template)
        if MongoCollectionNames.DAS_CONFIG in self.mongo_db.list_collection_names():
            self.pattern_index_templates = self.mongo_das_config_collection.find_one(
                {"_id": "pattern_index_templates"}
            )["templates"]
        else:
            self.pattern_index_templates = None

    def _get_atom_type_hash(self, atom_type):
        # TODO: implement a proper mongo collection to atom types so instead
        #      of this lazy hashmap, we should load the hashmap during prefetch
        named_type_hash = self.named_type_hash.get(atom_type, None)
        if named_type_hash is None:
            named_type_hash = ExpressionHasher.named_type_hash(atom_type)
            self.named_type_hash[atom_type] = named_type_hash
        return named_type_hash

    def _retrieve_mongo_document(self, handle: str) -> dict:
        mongo_filter = {MongoFieldNames.ID_HASH: handle}
        document = self.mongo_atoms_collection.find_one(mongo_filter)
        if document := self.mongo_atoms_collection.find_one(mongo_filter):
            if self._is_document_link(document):
                document["targets"] = self._get_mongo_document_keys(document)
            return document
        return None

    def _build_named_type_hash_template(self, template: Union[str, List[Any]]) -> List[Any]:
        if isinstance(template, str):
            return self._get_atom_type_hash(template)
        else:
            answer = []
            for element in template:
                v = self._build_named_type_hash_template(element)
                answer.append(v)
            return answer

    def _get_mongo_document_keys(self, document: Dict) -> List[str]:
        answer = document.get(MongoFieldNames.KEYS, None)
        if answer is not None:
            return answer
        answer = []
        index = 0
        while True:
            key = document.get(f"{MongoFieldNames.KEY_PREFIX.value}_{index}", None)
            if key is None:
                return answer
            else:
                answer.append(key)
            index += 1

    def _filter_non_toplevel(self, matches: list) -> list:
        matches_toplevel_only = []
        if len(matches) > 0:
            # if isinstance(matches[0], list):
            #    matches = matches[0]
            for match in matches:
                link_handle = match[0]
                link = self._retrieve_mongo_document(link_handle)
                if link['is_toplevel']:
                    matches_toplevel_only.append(match)
        return matches_toplevel_only

    def get_node_handle(self, node_type: str, node_name: str) -> str:
        node_handle = self.node_handle(node_type, node_name)
        document = self._retrieve_mongo_document(node_handle)
        if document is not None:
            return document[MongoFieldNames.ID_HASH]
        else:
            logger().error(
                f'Failed to retrieve node handle for {node_type}:{node_name}. This node may not exist.'
            )
            raise NodeDoesNotExist(
                message="This node does not exist",
                details=f"{node_type}:{node_name}",
            )

    def get_node_name(self, node_handle: str) -> str:
        answer = self._retrieve_name(node_handle)
        if not answer:
            logger().error(
                f'Failed to retrieve node name for handle: {node_handle}. The handle may be invalid or the corresponding node does not exist.'
            )
            raise ValueError(f"Invalid handle: {node_handle}")
        return answer

    def get_node_type(self, node_handle: str) -> str:
        document = self.get_atom(node_handle)
        return document[MongoFieldNames.TYPE_NAME]

    def get_matched_node_name(self, node_type: str, substring: str) -> str:
        node_type_hash = self._get_atom_type_hash(node_type)
        mongo_filter = {
            MongoFieldNames.TYPE: node_type_hash,
            MongoFieldNames.NODE_NAME: {'$regex': substring},
        }
        return [
            document[MongoFieldNames.ID_HASH]
            for document in self.mongo_atoms_collection.find(mongo_filter)
        ]

    def get_all_nodes(self, node_type: str, names: bool = False) -> List[str]:
        if names:
            return [
                document[MongoFieldNames.NODE_NAME]
                for document in self.mongo_atoms_collection.find(
                    {MongoFieldNames.TYPE_NAME: node_type}
                )
            ]
        else:
            return [
                document[MongoFieldNames.ID_HASH]
                for document in self.mongo_atoms_collection.find(
                    {MongoFieldNames.TYPE_NAME: node_type}
                )
            ]

    def get_all_links(self, link_type: str) -> List[str]:
        links_handle = []
        documents = self.mongo_atoms_collection.find({MongoFieldNames.TYPE_NAME: link_type})
        for document in documents:
            links_handle.append(document[MongoFieldNames.ID_HASH])
        return links_handle

    def get_link_handle(self, link_type: str, target_handles: List[str]) -> str:
        link_handle = self.link_handle(link_type, target_handles)
        document = self._retrieve_mongo_document(link_handle)
        if document is not None:
            return document[MongoFieldNames.ID_HASH]
        else:
            logger().error(
                f'Failed to retrieve link handle for {link_type}:{target_handles}. This link may not exist.'
            )
            raise LinkDoesNotExist(
                message="This link does not exist",
                details=f"{link_type}:{target_handles}",
            )

    def get_link_targets(self, link_handle: str) -> List[str]:
        answer = self._retrieve_outgoing_set(link_handle)
        if not answer:
            logger().error(
                f'Failed to retrieve link targets for handle: {link_handle}. The handle may be invalid or the corresponding link does not exist.'
            )
            raise ValueError(f"Invalid handle: {link_handle}")
        return answer

    def is_ordered(self, link_handle: str) -> bool:
        document = self._retrieve_mongo_document(link_handle)
        if document is None:
            logger().error(
                'Failed to retrieve document for link handle: {link_handle}. The handle may be invalid or the corresponding link does not exist.'
            )
            raise ValueError(f"Invalid handle: {link_handle}")
        return True

    def get_matched_links(
        self, link_type: str, target_handles: List[str], **kwargs
    ) -> Union[tuple, list]:
        if link_type != WILDCARD and WILDCARD not in target_handles:
            try:
                link_handle = self.get_link_handle(link_type, target_handles)
                if kwargs.get('cursor') is not None:
                    return None, [link_handle]
                return [link_handle]
            except LinkDoesNotExist:
                if kwargs.get('cursor') is not None:
                    return None, []
                return []

        if link_type == WILDCARD:
            link_type_hash = WILDCARD
        else:
            link_type_hash = self._get_atom_type_hash(link_type)

        if link_type_hash is None:
            if kwargs.get('cursor') is not None:
                return None, []
            return []

        if link_type in UNORDERED_LINK_TYPES:
            target_handles = sorted(target_handles)

        pattern_hash = ExpressionHasher.composite_hash([link_type_hash, *target_handles])
        cursor, patterns_matched = self._retrieve_pattern(pattern_hash, **kwargs)
        toplevel_only = kwargs.get('toplevel_only', False)
        return self._process_matched_results(patterns_matched, cursor, toplevel_only)

    def get_incoming_links(
        self, atom_handle: str, **kwargs
    ) -> Union[Tuple[int, List[IncomingLinksT]], List[IncomingLinksT]]:
        cursor, links = self._retrieve_incoming_set(atom_handle, **kwargs)

        if kwargs.get('cursor') is not None:
            if kwargs.get('handles_only', False):
                return cursor, links
            else:
                return cursor, [self.get_atom(handle, **kwargs) for handle in links]
        else:
            if kwargs.get('handles_only', False):
                return links
            else:
                return [self.get_atom(handle, **kwargs) for handle in links]

    def get_matched_type_template(self, template: List[Any], **kwargs) -> Union[tuple, list]:
        try:
            template = self._build_named_type_hash_template(template)
            template_hash = ExpressionHasher.composite_hash(template)
            cursor, templates_matched = self._retrieve_template(template_hash, **kwargs)
            toplevel_only = kwargs.get('toplevel_only', False)
            return self._process_matched_results(templates_matched, cursor, toplevel_only)
        except Exception as exception:
            logger().error(f'Failed to get matched type template - Details: {str(exception)}')
            raise ValueError(str(exception))

    def get_matched_type(self, link_type: str, **kwargs) -> Union[tuple, list]:
        named_type_hash = self._get_atom_type_hash(link_type)
        cursor, templates_matched = self._retrieve_template(named_type_hash, **kwargs)
        toplevel_only = kwargs.get('toplevel_only', False)
        return self._process_matched_results(templates_matched, cursor, toplevel_only)

    def get_link_type(self, link_handle: str) -> str:
        document = self.get_atom(link_handle)
        return document[MongoFieldNames.TYPE_NAME]

    def get_atom(self, handle: str, **kwargs) -> Dict[str, Any]:
        document = self._retrieve_mongo_document(handle)
        if document:
            return self._convert_atom_format(document, **kwargs)
        else:
            logger().error(
                f'Failed to retrieve atom for handle: {handle}. This link may not exist. - Details: {kwargs}'
            )
            raise AtomDoesNotExist(
                message='This atom does not exist',
                details=f'handle: {handle}',
            )

    def get_atom_type(self, handle: str) -> str:
        atom = self._retrieve_mongo_document(handle)
        if atom is not None:
            return atom['named_type']

    def get_atom_as_dict(self, handle) -> dict:
        answer = {}
        document = self._retrieve_mongo_document(handle)
        if document:
            answer["handle"] = document[MongoFieldNames.ID_HASH]
            answer["type"] = document[MongoFieldNames.TYPE_NAME]
            if "targets" in document:
                answer["targets"] = document["targets"]
            else:
                answer["name"] = document["name"]
        return answer

    def count_atoms(self) -> Tuple[int, int]:
        atoms_count = self.mongo_atoms_collection.estimated_document_count()
        nodes_count = self.mongo_atoms_collection.count_documents(
            {MongoFieldNames.COMPOSITE_TYPE: {'$exists': False}}
        )
        links_count = atoms_count - nodes_count
        return (nodes_count, links_count)

    def clear_database(self) -> None:
        """
        from the connected MongoDB and Redis databases.

        This method drops all collections in the MongoDB database and flushes
        all data from the Redis cache, effectively wiping the databases clean.
        """
        collections = self.mongo_db.list_collection_names()

        for collection in collections:
            self.mongo_db[collection].drop()

        self.redis.flushall()

    def commit(self) -> None:
        id_tag = MongoFieldNames.ID_HASH
        for key, (collection, buffer) in self.mongo_bulk_insertion_buffer.items():
            if buffer:
                if key == MongoCollectionNames.ATOM_TYPES:
                    logger().error('Failed to commit Atom Types. This operation is not allowed')
                    raise InvalidOperationException

                documents = [d.base for d in buffer]

                for document in documents:
                    collection.replace_one({id_tag: document[id_tag]}, document, upsert=True)

                self._update_atom_indexes(documents)

            buffer.clear()

    def add_node(self, node_params: Dict[str, Any]) -> Dict[str, Any]:
        handle, node = self._add_node(node_params)
        if sys.getsizeof(node_params['name']) < self.max_mongo_db_document_size:
            _, buffer = self.mongo_bulk_insertion_buffer[MongoCollectionNames.ATOMS]
            buffer.add(_HashableDocument(node))
            if len(buffer) >= self.mongo_bulk_insertion_limit:
                self.commit()
            return node
        else:
            logger().warn("Discarding atom whose name is too large: {node_name}")

    def add_link(self, link_params: Dict[str, Any], toplevel: bool = True) -> Dict[str, Any]:
        handle, link, targets = self._add_link(link_params, toplevel)
        _, buffer = self.mongo_bulk_insertion_buffer[MongoCollectionNames.ATOMS]
        buffer.add(_HashableDocument(link))
        if len(buffer) >= self.mongo_bulk_insertion_limit:
            self.commit()
        return link

    def _get_and_delete_links_by_handles(self, handles: List[str]) -> Dict[str, Any]:
        documents = []
        for handle in handles:
            if document := self.mongo_atoms_collection.find_one_and_delete(
                {MongoFieldNames.ID_HASH: handle}
            ):
                documents.append(document)
        return documents

    def _apply_index_template(
        self, template: Dict[str, Any], named_type: str, targets: List[str], arity
    ) -> List[List[str]]:
        key = []
        key = [WILDCARD] if template[MongoFieldNames.TYPE_NAME] else [named_type]
        target_selected_pos = template["selected_positions"]
        for cursor in range(arity):
            key.append(WILDCARD if cursor in target_selected_pos else targets[cursor])
        return _build_redis_key(KeyPrefix.PATTERNS, ExpressionHasher.composite_hash(key))

    def _retrieve_incoming_set(self, handle: str, **kwargs) -> Tuple[int, List[str]]:
        key = _build_redis_key(KeyPrefix.INCOMING_SET, handle)
        cursor, members = self._get_redis_members(key, **kwargs)
        return (cursor, [member for member in members])

    def _delete_smember_incoming_set(self, handle: str, smember: str) -> None:
        key = _build_redis_key(KeyPrefix.INCOMING_SET, handle)
        self.redis.srem(key, smember)

    def _retrieve_and_delete_incoming_set(self, handle: str) -> List[str]:
        key = _build_redis_key(KeyPrefix.INCOMING_SET, handle)
        data = [member for member in self.redis.smembers(key)]
        self.redis.delete(key)
        return data

    def _retrieve_outgoing_set(self, handle: str, delete=False) -> List[str]:
        key = _build_redis_key(KeyPrefix.OUTGOING_SET, handle)
        if delete:
            value = self.redis.getdel(key)
        else:
            value = self.redis.get(key)
        if value is None:
            return []
        arity = len(value) // self.hash_length
        return [
            value[(offset * self.hash_length) : ((offset + 1) * self.hash_length)]
            for offset in range(arity)
        ]

    def _retrieve_name(self, handle: str) -> str:
        key = _build_redis_key(KeyPrefix.NAMED_ENTITIES, handle)
        name = self.redis.get(key)
        if name:
            return name
        else:
            return None

    def _retrieve_hash_targets_value(
        self, key_prefix: str, handle: str, **kwargs
    ) -> Tuple[int, List[str]]:
        key = _build_redis_key(key_prefix, handle)
        cursor, members = self._get_redis_members(key, **kwargs)
        if len(members) == 0:
            return (cursor, [])
        else:
            n = len(next(iter(members))) // self.hash_length
            return (
                cursor,
                [
                    [
                        member[(offset * self.hash_length) : ((offset + 1) * self.hash_length)]
                        for offset in range(n)
                    ]
                    for member in members
                ],
            )

    def _retrieve_template(self, handle: str, **kwargs) -> Tuple[int, List[str]]:
        return self._retrieve_hash_targets_value(KeyPrefix.TEMPLATES, handle, **kwargs)

    def _delete_smember_template(self, handle: str, smember: str) -> None:
        key = _build_redis_key(KeyPrefix.TEMPLATES, handle)
        self.redis.srem(key, smember)

    def _retrieve_pattern(self, handle: str, **kwargs) -> Tuple[int, List[str]]:
        return self._retrieve_hash_targets_value(KeyPrefix.PATTERNS, handle, **kwargs)

    def _retrieve_custom_index(self, index_id: str) -> dict:
        key = _build_redis_key(KeyPrefix.CUSTOM_INDEXES, index_id)
        custom_index_str = self.redis.get(key)
        custom_index_bytes = base64.b64decode(custom_index_str)
        return pickle.loads(custom_index_bytes)

    def _get_redis_members(self, key, **kwargs) -> Tuple[int, list]:
        """
        Retrieve members from a Redis set, with optional cursor-based paging.

        Args:
            key (str): The key of the set in Redis.
            **kwargs: Additional keyword arguments.
                cursor (int, optional): The cursor for pagination.
                chunk_size (int, optional): The size of each chunk to retrieve.

        Returns:
            Tuple[int, list]: The cursor and a list of members retrieved from Redis.
        """
        if (cursor := kwargs.get('cursor')) is not None:
            chunk_size = kwargs.get('chunk_size', 1000)
            cursor, members = self.redis.sscan(name=key, cursor=cursor, count=chunk_size)
        else:
            cursor = None
            members = self.redis.smembers(key)

        return cursor, members

    def _update_atom_indexes(self, documents: Iterable[Dict[str, any]], **kwargs) -> None:
        for document in documents:
            if self._is_document_link(document):
                self._update_link_index(document, **kwargs)
            else:
                self._update_node_index(document, **kwargs)

    def _update_node_index(self, document: Dict[str, Any], **kwargs) -> None:
        handle = document[MongoFieldNames.ID_HASH]
        node_name = document[MongoFieldNames.NODE_NAME]
        key = _build_redis_key(KeyPrefix.NAMED_ENTITIES, handle)
        if kwargs.get('delete_atom', False):
            self.redis.delete(key)
            if links_handle := self._retrieve_and_delete_incoming_set(handle):
                documents = self._get_and_delete_links_by_handles(links_handle)
                for document in documents:
                    self._update_link_index(document, delete_atom=True)
        else:
            self.redis.set(key, node_name)

    def _update_link_index(self, document: Dict[str, Any], **kwargs) -> None:
        handle = document[MongoFieldNames.ID_HASH]
        targets = self._get_mongo_document_keys(document)
        targets_str = "".join(targets)
        arity = len(targets)
        named_type = document[MongoFieldNames.TYPE_NAME]
        named_type_hash = document[MongoFieldNames.TYPE_NAME_HASH]
        value = f"{handle}{targets_str}"

        if self.pattern_index_templates:
            index_templates = self.pattern_index_templates.get(named_type, [])
        else:
            index_templates = self.default_pattern_index_templates

        if kwargs.get('delete_atom', False):
            links_handle = self._retrieve_and_delete_incoming_set(handle)

            if links_handle:
                docs = self._get_and_delete_links_by_handles(links_handle)
                for doc in docs:
                    self._update_link_index(doc, delete_atom=True)

            outgoing_atoms = self._retrieve_outgoing_set(handle, delete=True)

            for atom_handle in outgoing_atoms:
                self._delete_smember_incoming_set(atom_handle, handle)

            for type_hash in [MongoFieldNames.TYPE, MongoFieldNames.TYPE_NAME_HASH]:
                self._delete_smember_template(document[type_hash], value)

            for template in index_templates:
                key = self._apply_index_template(template, named_type_hash, targets, arity)
                self.redis.srem(key, value)
        else:
            incoming_buffer = {}
            key = _build_redis_key(KeyPrefix.OUTGOING_SET, handle)
            self.redis.set(key, targets_str)

            for target in targets:
                buffer = incoming_buffer.get(target, None)
                if buffer is None:
                    buffer = []
                    incoming_buffer[target] = buffer
                buffer.append(handle)

            for type_hash in [MongoFieldNames.TYPE, MongoFieldNames.TYPE_NAME_HASH]:
                key = _build_redis_key(KeyPrefix.TEMPLATES, document[type_hash])
                self.redis.sadd(key, value)

            for template in index_templates:
                key = self._apply_index_template(template, named_type_hash, targets, arity)
                self.redis.sadd(key, value)

            for handle in incoming_buffer:
                key = _build_redis_key(KeyPrefix.INCOMING_SET, handle)
                self.redis.sadd(key, *incoming_buffer[handle])

    def _process_matched_results(
        self, matched: list, cursor: int = None, toplevel_only: bool = False
    ) -> Union[tuple, list]:
        if toplevel_only:
            answer = self._filter_non_toplevel(matched)
        else:
            answer = matched

        if cursor is not None:
            return cursor, answer
        else:
            return answer

    def _is_document_link(self, document: Dict[str, Any]) -> bool:
        return True if MongoFieldNames.COMPOSITE_TYPE in document else False

    def reindex(self, pattern_index_templates: Optional[Dict[str, Dict[str, Any]]] = None):
        if pattern_index_templates is not None:
            self.pattern_index_templates = deepcopy(pattern_index_templates)
        self.redis.flushall()
        self._update_atom_indexes(self.mongo_atoms_collection.find({}))

    def delete_atom(self, handle: str, **kwargs) -> None:
        self.commit()

        mongo_filter = {MongoFieldNames.ID_HASH: handle}

        document = self.mongo_atoms_collection.find_one_and_delete(mongo_filter)

        if not document:
            logger().error(
                f'Failed to delete atom for handle: {handle}. This atom may not exist. - Details: {kwargs}'
            )
            raise AtomDoesNotExist(
                message='This atom does not exist',
                details=f'handle: {handle}',
            )
        self._update_atom_indexes([document], delete_atom=True)

    def create_field_index(self, atom_type: str, field: str, type: Optional[str] = None) -> str:
        collection = self.mongo_atoms_collection

        index_id = ""

        try:
            exc = ""
<<<<<<< HEAD
            for collection in collections:
                index_id, conditionals = MongoDBIndex(collection).create(field, named_type=type)
                serialized_conditionals = pickle.dumps(conditionals)
                serialized_conditionals_str = base64.b64encode(serialized_conditionals).decode(
                    'utf-8'
                )
                self.redis.set(
                    _build_redis_key(KeyPrefix.CUSTOM_INDEXES, index_id),
                    serialized_conditionals_str,
                )
=======
            index_id, conditionals = MongoDBIndex(collection).create(field, named_type=type)
            self.mongo_custom_indexes_collection.update_one(
                filter={'_id': index_id},
                update={'$set': {'_id': index_id, 'conditionals': conditionals}},
                upsert=True,
            )
>>>>>>> dd66fdc8
        except pymongo_errors.OperationFailure as e:
            exc = e
            logger().error(f"Error creating index in collection '{collection}': {str(e)}")
        except Exception as e:
            exc = e
            logger().error(f"Error: {str(e)}")
        finally:
            if not index_id:
                return (
                    f"Index creation failed, Details: {str(exc)}"
                    if exc
                    else "Index creation failed"
                )

        return index_id

    def _retrieve_mongo_documents_by_index(
        self, collection: Collection, index_id: str, **kwargs
    ) -> List[Dict[str, Any]]:
        if MongoDBIndex(collection).index_exists(index_id):
            kwargs.update(self._retrieve_custom_index(index_id))
            pymongo_cursor = collection.find(kwargs).hint(
                index_id
            )  # Using the hint() method is an additional measure to ensure its use
            return [document for document in pymongo_cursor]
        else:
            raise ValueError(f"Index '{index_id}' does not exist in collection '{collection}'")<|MERGE_RESOLUTION|>--- conflicted
+++ resolved
@@ -811,7 +811,6 @@
 
         try:
             exc = ""
-<<<<<<< HEAD
             for collection in collections:
                 index_id, conditionals = MongoDBIndex(collection).create(field, named_type=type)
                 serialized_conditionals = pickle.dumps(conditionals)
@@ -822,14 +821,6 @@
                     _build_redis_key(KeyPrefix.CUSTOM_INDEXES, index_id),
                     serialized_conditionals_str,
                 )
-=======
-            index_id, conditionals = MongoDBIndex(collection).create(field, named_type=type)
-            self.mongo_custom_indexes_collection.update_one(
-                filter={'_id': index_id},
-                update={'$set': {'_id': index_id, 'conditionals': conditionals}},
-                upsert=True,
-            )
->>>>>>> dd66fdc8
         except pymongo_errors.OperationFailure as e:
             exc = e
             logger().error(f"Error creating index in collection '{collection}': {str(e)}")
