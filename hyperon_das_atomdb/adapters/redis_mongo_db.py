"""
This module provides a concrete implementation of the AtomDB using Redis and MongoDB.

It includes classes and methods for managing nodes and links, handling database connections,
and performing various database operations such as creating indexes, retrieving documents,
and updating indexes. The module integrates with MongoDB for persistent storage and Redis
for caching and fast access to frequently used data.
"""

import base64
import collections
import itertools
import pickle
import re
import sys
from copy import deepcopy
from enum import Enum
from typing import Any, Iterable, Mapping, Optional, OrderedDict, TypeAlias

from pymongo import ASCENDING, MongoClient
from pymongo import errors as pymongo_errors
from pymongo.collection import Collection
from pymongo.database import Database
from redis import Redis
from redis.cluster import RedisCluster

from hyperon_das_atomdb.database import (
    WILDCARD,
    AtomDB,
    AtomT,
    FieldIndexType,
    FieldNames,
    HandleListT,
    HandleSetT,
    LinkT,
    NodeT,
)
from hyperon_das_atomdb.exceptions import (
    AtomDoesNotExist,
    ConnectionMongoDBException,
    InvalidOperationException,
)
from hyperon_das_atomdb.index import Index
from hyperon_das_atomdb.logger import logger
from hyperon_das_atomdb.utils.expression_hasher import ExpressionHasher

# pylint: disable=invalid-name
# Type aliases
DocumentT: TypeAlias = dict[str, Any]
# pylint: enable=invalid-name


def _build_redis_key(prefix: str, key: str) -> str:
    """
    Build a Redis key by concatenating the given prefix and key with a colon separator.

    Args:
        prefix (str): The prefix to be used in the Redis key.
        key (str): The key to be concatenated with the prefix.

    Returns:
        str: The concatenated Redis key.
    """
    return prefix + ":" + key


class MongoCollectionNames(str, Enum):
    """Enum for MongoDB collection names used in the AtomDB."""

    ATOMS = "atoms"
    ATOM_TYPES = "atom_types"
    DAS_CONFIG = "das_config"


class KeyPrefix(str, Enum):
    """Enum for key prefixes used in Redis."""

    INCOMING_SET = "incoming_set"
    OUTGOING_SET = "outgoing_set"
    PATTERNS = "patterns"
    TEMPLATES = "templates"
    NAMED_ENTITIES = "names"
    CUSTOM_INDEXES = "custom_indexes"


class MongoIndexType(str, Enum):
    """Enum for MongoDB index types."""

    FIELD = "field"
    COMPOUND = "compound"
    TEXT = "text"


class _HashableDocument:
    """Class for making documents hashable."""

    def __init__(self, base: DocumentT):
        self.base = base

    def __hash__(self) -> int:
        return hash(self.base["_id"])

    def __str__(self) -> str:
        return str(self.base)


class MongoDBIndex(Index):
    """Class for managing MongoDB indexes."""

    def __init__(self, collection: Collection) -> None:
        """
        Initialize the NodeDocuments class with a MongoDB collection.

        Args:
            collection (Collection): The MongoDB collection to manage node documents.
        """
        self.collection = collection

    def create(
        self,
        atom_type: str,
        fields: list[str],
        index_type: Optional[MongoIndexType] = None,
        **kwargs,
    ) -> tuple[str, Any]:
        conditionals = {}
        if fields is None or len(fields) == 0:
            raise ValueError("Fields can not be empty or None")

        if kwargs:
            key, value = next(iter(kwargs.items()))  # only one key-value pair
            conditionals = {key: {"$eq": value}}

        index_id = f"{atom_type}_{self.generate_index_id(','.join(fields), conditionals)}" + (
            f"_{index_type.value}" if index_type else ""
        )
        idx_type: MongoIndexType = index_type or (
            MongoIndexType.COMPOUND if len(fields) > 1 else MongoIndexType.FIELD
        )
        index_props = {
            "index_type": idx_type,
            "conditionals": conditionals,
            "index_name": index_id,
            "fields": fields,
        }

        index_conditionals: dict[str, Any] = {"name": index_id}

        if conditionals:
            index_conditionals["partialFilterExpression"] = index_props["conditionals"]

        index_list: list[tuple[str, Any]]
        if idx_type == MongoIndexType.TEXT:
            index_list = [(f, "text") for f in fields]
        else:
            index_list = [(f, ASCENDING) for f in fields]  # store the index in ascending order

        if not self.index_exists(index_id):
            return (
                self.collection.create_index(index_list, **index_conditionals),
                index_props,
            )
        else:
            return index_id, index_props

    def index_exists(self, index_id: str) -> bool:
        indexes = self.collection.list_indexes()
        index_ids = [index.get("name") for index in indexes]
        return index_id in index_ids


class RedisMongoDB(AtomDB):
    """A concrete implementation using Redis and Mongo database"""

    mongo_db: Database

    def __repr__(self) -> str:
        return "<Atom database RedisMongo>"  # pragma no cover

    def __init__(self, **kwargs: Optional[dict[str, Any]]) -> None:
        """Initialize an instance of a custom class with Redis and MongoDB connections."""
        super().__init__()
        self.database_name = "das"
        self.max_pos_size = 4

        self._setup_databases(**kwargs)

        self.mongo_atoms_collection = self.mongo_db.get_collection(MongoCollectionNames.ATOMS)
        self.mongo_types_collection = self.mongo_db.get_collection(MongoCollectionNames.ATOM_TYPES)
        self.all_mongo_collections = [
            (MongoCollectionNames.ATOMS, self.mongo_atoms_collection),
            (MongoCollectionNames.ATOM_TYPES, self.mongo_types_collection),
        ]
<<<<<<< HEAD
        self.pattern_index_templates: dict[str, list[dict[str, Any]]] | None = None
        self.pattern_templates: list | None = None
=======
        self.pattern_index_templates: dict[str, list[DocumentT]] | None = None
>>>>>>> e821b6eb
        self.mongo_das_config_collection: Collection | None = None
        if MongoCollectionNames.DAS_CONFIG not in self.mongo_db.list_collection_names():
            self.mongo_db.create_collection(MongoCollectionNames.DAS_CONFIG)

        self.mongo_das_config_collection = self.mongo_db.get_collection(
            MongoCollectionNames.DAS_CONFIG
        )

<<<<<<< HEAD
        self._setup_indexes(kwargs)
        # TODO(angelo,andre): remove '_' from `ExpressionHasher._compute_hash` method?
        self.wildcard_hash = ExpressionHasher._compute_hash(
            WILDCARD
        )  # pylint: disable=protected-access
        self.typedef_mark_hash = ExpressionHasher._compute_hash(
            ":"
        )  # pylint: disable=protected-access
        self.typedef_base_type_hash = ExpressionHasher._compute_hash(
            "Type"
        )  # pylint: disable=protected-access
=======
        self.wildcard_hash = ExpressionHasher.compute_hash(WILDCARD)
        self.typedef_mark_hash = ExpressionHasher.compute_hash(":")
        self.typedef_base_type_hash = ExpressionHasher.compute_hash("Type")
>>>>>>> e821b6eb

        self.named_type_hash: dict[str, str] = {}
        self.hash_length = len(self.typedef_base_type_hash)
        self.typedef_composite_type_hash = ExpressionHasher.composite_hash(
            [
                self.typedef_mark_hash,
                self.typedef_base_type_hash,
                self.typedef_base_type_hash,
            ]
        )
        self.mongo_bulk_insertion_buffer: dict[
            MongoCollectionNames,
            tuple[Collection[Mapping[str, Any]], set[_HashableDocument]],
        ] = {
            collection_name: (collection, set())
            for collection_name, collection in self.all_mongo_collections
        }
        self.mongo_bulk_insertion_limit = 100000
        self.max_mongo_db_document_size = 16000000
        logger().info("Database setup finished")

    def _setup_databases(self, **kwargs) -> None:
        """
        Set up connections to MongoDB and Redis databases with the provided parameters.

        Args:
            **kwargs: Additional keyword arguments for database configuration, including:
                - mongo_hostname (str)   : The hostname for the MongoDB server.
                                           Defaults to 'localhost'.
                - mongo_port (int)       : The port number for the MongoDB server.
                                           Defaults to 27017.
                - mongo_username (str)   : The username for MongoDB authentication.
                                           Defaults to 'mongo'.
                - mongo_password (str)   : The password for MongoDB authentication.
                                           Defaults to 'mongo'.
                - mongo_tls_ca_file (str): The path to the TLS CA file for MongoDB.
                                           Defaults to None.
                - redis_hostname (str)   : The hostname for the Redis server.
                                           Defaults to 'localhost'.
                - redis_port (int)       : The port number for the Redis server.
                                           Defaults to 6379.
                - redis_username (str)   : The username for Redis authentication.
                                           Defaults to None.
                - redis_password (str)   : The password for Redis authentication.
                                           Defaults to None.
                - redis_cluster (bool)   : Whether to use Redis in cluster mode.
                                           Defaults to True.
                - redis_ssl (bool)       : Whether to use SSL for Redis connection.
                                           Defaults to True.

        Raises:
            ConnectionMongoDBException: If there is an error connecting to the MongoDB server.
            ConnectionRedisException: If there is an error connecting to the Redis server.
        """
        mongo_hostname: str = kwargs.get("mongo_hostname", "localhost")
        mongo_port: int = kwargs.get("mongo_port", 27017)
        mongo_username: str = kwargs.get("mongo_username", "mongo")
        mongo_password: str = kwargs.get("mongo_password", "mongo")
        mongo_tls_ca_file: str | None = kwargs.get("mongo_tls_ca_file", None)
        redis_hostname: str = kwargs.get("redis_hostname", "localhost")
        redis_port: int = kwargs.get("redis_port", 6379)
        redis_username: str | None = kwargs.get("redis_username", None)
        redis_password: str | None = kwargs.get("redis_password", None)
        redis_cluster: bool = kwargs.get("redis_cluster", True)
        redis_ssl: bool = kwargs.get("redis_ssl", True)

        self.mongo_db = self._connection_mongo_db(
            mongo_hostname,
            mongo_port,
            mongo_username,
            mongo_password,
            mongo_tls_ca_file,
        )
        self.redis = self._connection_redis(
            redis_hostname,
            redis_port,
            redis_username,
            redis_password,
            redis_cluster,
            redis_ssl,
        )

    def _connection_mongo_db(
        self,
        mongo_hostname: str,
        mongo_port: int,
        mongo_username: str,
        mongo_password: str,
        mongo_tls_ca_file: str | None,
    ) -> Database:
        """
        Establish a connection to the MongoDB database using the provided parameters.

        This method constructs a MongoDB connection URL using the provided hostname, port,
        username, password, and optional TLS CA file. It attempts to connect to the MongoDB
        database and returns the connected database instance. If an error occurs during the
        connection, it logs the error and raises a ConnectionMongoDBException.

        Args:
            mongo_hostname (str): The hostname for the MongoDB server.
            mongo_port (int): The port number for the MongoDB server.
            mongo_username (str): The username for MongoDB authentication.
            mongo_password (str): The password for MongoDB authentication.
            mongo_tls_ca_file (str | None): The path to the TLS CA file for MongoDB. Defaults to None.

        Returns:
            Database: The connected MongoDB database instance.

        Raises:
            ConnectionMongoDBException: If there is an error creating the MongoDB client.
        """
        mongo_url = f"mongodb://{mongo_username}:{mongo_password}@{mongo_hostname}:{mongo_port}"
        if mongo_tls_ca_file:  # aws
            mongo_url += (
                f"?tls=true&tlsCAFile={mongo_tls_ca_file}"
                "&replicaSet=rs0&readPreference=secondaryPreferred&retryWrites=false"
            )
        logger().info(f"Connecting to MongoDB at {mongo_url}")
        try:
            self.mongo_db = MongoClient(mongo_url)[self.database_name]
            return self.mongo_db
        except ValueError as e:
            logger().error(f"An error occurred while creating a MongoDB client - Details: {str(e)}")
            raise ConnectionMongoDBException(message="error creating a MongoClient", details=str(e))

    @staticmethod
    def _connection_redis(
        redis_hostname: str,
        redis_port: int,
        redis_username: str | None,
        redis_password: str | None,
        redis_cluster: bool = False,
        redis_ssl: bool = False,
    ) -> Redis | RedisCluster:
        """
        Establish a connection to the Redis database using the provided parameters.

        Args:
            redis_hostname (str): The hostname for the Redis server.
            redis_port (int): The port number for the Redis server.
            redis_username (str | None): The username for Redis authentication.
            redis_password (str | None): The password for Redis authentication.
            redis_cluster (bool): Whether to use Redis in cluster mode. Defaults to False.
            redis_ssl (bool): Whether to use SSL for Redis connection. Defaults to False.

        Returns:
            Redis | RedisCluster: The connected Redis or RedisCluster instance.
        """
        redis_type = "Redis cluster" if redis_cluster else "Standalone Redis"

        message = (
            f"Connecting to {redis_type} at "
            + (
                f"{redis_username}:{len(redis_password) * '*'}@"
                if redis_username and redis_password
                else ""
            )
            + f"{redis_hostname}:{redis_port}. ssl: {redis_ssl}"
        )

        logger().info(message)

        redis_connection = {
            "host": redis_hostname,
            "port": redis_port,
            "decode_responses": True,
            "ssl": redis_ssl,
        }

        if redis_password and redis_username:
            redis_connection["password"] = redis_password
            redis_connection["username"] = redis_username

        if redis_cluster:
            return RedisCluster(**redis_connection)  # type: ignore
        else:
            return Redis(**redis_connection)  # type: ignore

    def _validate_index_templates(self, templates):
        validator = {
            "field": r"(named_type|targets\[\d+\])",
            "value": r".+",
            "positions": r"\[(\d+(,\s*\d+)*)?\]",
            "arity": r"[0-9]+",
        }
        for template in templates:
            if not isinstance(template, dict):
                raise ValueError("Templates values must be a dict")
            for k in template.keys():
                if re.search(validator[k], str(template[k])) is None:
                    raise ValueError(f"Value '{template[k]}' is not supported in '{k}'.")

    def _save_pattern_index(self, pattern_index):
        self._validate_index_templates(pattern_index)
        self.mongo_das_config_collection.replace_one(
            {"_id": "pattern_index_templates"},
            {"_id": "pattern_index_templates", "templates": pattern_index},
            upsert=True,
        )
        self.pattern_templates = pattern_index

    def _load_pattern_index(self, options: dict[str, Any] | None) -> None:
        """
        This method initializes the default pattern index templates based on various
        combinations of named type and selected positions. It retrieves the custom
        pattern index templates from the collection the DAS_CONFIG collection in the
        MongoDB database if exists. Otherwise, it sets the default pattern index templates
        and save it in the MongoDB database.

        Args:
            options (dict | None): Dict containing the key 'pattern_index_templates', a list of
                templates.

        """
        default_templates = [
            {"field": "named_type", "value": "*", "positions": [0, 1, 2], "arity": 3}
        ]
        user_templates = options.get("pattern_index_templates", None)
        found = self.mongo_das_config_collection.find_one({"_id": "pattern_index_templates"})

        if found is not None:
            self.pattern_templates = found.get("templates", None) if found else None
        if self.pattern_templates is not None:
            if user_templates is not None and user_templates != self.pattern_templates:
                raise ValueError(
                    "'pattern_index_templates' value doesn't match with found on database"
                )
        else:
            self._save_pattern_index(user_templates if user_templates else default_templates)

    def _validate_template_index_and_get_position(self, template):
        if not isinstance(template["arity"], int) or template["arity"] < 0:
            raise ValueError("'arity' must be an integer greater than or equal to zero.")

        if len(template["positions"]) > self.max_pos_size:
            raise ValueError(f"'positions' array should be less than {self.max_pos_size}.")

        if any(pos >= template["arity"] for pos in template["positions"]):
            raise ValueError("'positions' parameter must be in range of the arity.")

        if template["field"] != "named_type":
            target_pos = int(re.search(r"targets\[(\d+)]", template["field"]).group(1))
            if target_pos >= template["arity"]:
                raise ValueError("'target[]' index must be in range of arity.")
        else:
            target_pos = None

        return target_pos

    def _setup_indexes(self, options: dict[str, Any] | None) -> None:
        """
        This method reads the template list and generate the index templates.
        Additionally, it creates a field index for node names.

        Args:
            options (dict | None): Dict containing the key 'pattern_index_templates', a list of
                templates.
        """
        self._load_pattern_index(options)
        if not self.pattern_templates:
            raise ValueError("Index not loaded")

        self.default_pattern_index_templates = []
        for template in self.pattern_templates:
            is_named_type = template["field"] == "named_type"
            p_size = len(template["positions"])
            arity = template["arity"]
            i_size = p_size + 1
            is_wild_card = template["value"] == "*"
            target_pos = self._validate_template_index_and_get_position(template)

            values = itertools.product([True, False], repeat=i_size)
            for v in values:
                if is_wild_card and all(v) and arity == p_size:
                    continue
                if p_size == 0 and not is_wild_card:
                    continue
                if not is_wild_card and not v[0] and is_named_type:
                    continue
                t = {
                    FieldNames.TYPE_NAME: v[0]
                    if is_wild_card or not is_named_type
                    else ExpressionHasher.named_type_hash(template["value"]),
                    "target_position": target_pos,
                    "target_value": None if is_named_type else template["value"],
                    "selected_positions": [
                        template["positions"][i] for i, pos in enumerate(v[1:]) if pos
                    ],
                }
                self.default_pattern_index_templates.append(t)
        # NOTE creating index for name search
        self.create_field_index("node", fields=["name"])

    def _retrieve_document(self, handle: str) -> DocumentT | None:
        """
        Retrieve a document from the MongoDB collection using the given handle.

        This method searches for a document in the MongoDB collection with the specified
        handle. If the document is found and it is a link, it adds the targets to the
        document before returning it.

        Args:
            handle (str): The unique identifier for the document to be retrieved.

        Returns:
            DocumentT | None: The retrieved document if found, otherwise None.
        """
        mongo_filter = {FieldNames.ID_HASH: handle}
        if document := self.mongo_atoms_collection.find_one(mongo_filter):
            if self._is_document_link(document) and FieldNames.TARGETS not in document:
                document[FieldNames.TARGETS] = self._get_document_keys(document)
            return document
        return None

    def _build_named_type_hash_template(self, template: str | list[Any]) -> str | list[Any]:
        """
        Build a named type hash template from the given template.

        This method processes the provided template, which can be a string or a nested list of
        strings, and converts it into a hash template. If the template is a string, it retrieves
        the hash for the named type. If the template is a list, it recursively processes each
        element in the list to build the hash template.

        Args:
            template (str | list[Any]): The template to be  processed into a hash template. It
            can be a string representing a named type or a nested list of strings representing
            multiple named types.

        Returns:
            str | list[Any]: The processed hash template corresponding to the provided template.

        Raises:
            AssertionError: If the template is not a string or an iterable of strings.
        """
        if isinstance(template, str):
            return ExpressionHasher.named_type_hash(template)
        else:
            assert isinstance(
                template, collections.abc.Iterable
            ), "template must be a string or an iterable of anything"
            return [self._build_named_type_hash_template(element) for element in template]

    @staticmethod
    def _get_document_keys(document: DocumentT) -> HandleListT:
        """
        Retrieve the keys from the given document.

        This method extracts the keys from the provided document. If the keys are not
        directly available, it constructs them by iterating through the document with
        a specific prefix pattern.

        Args:
            document (DocumentT): The document from which to retrieve the keys.

        Returns:
            HandleListT: A list of keys extracted from the document.
        """
        answer = document.get(FieldNames.TARGETS, document.get(FieldNames.KEYS, None))
        if isinstance(answer, list):
            return answer
        elif isinstance(answer, dict):
            return list(answer.values())

        answer = []
        index = 0
        while (key := document.get(f"{FieldNames.KEY_PREFIX}_{index}", None)) is not None:
            answer.append(key)
            index += 1
        return answer

    def _filter_non_toplevel(self, matches: HandleSetT) -> HandleSetT:
        """
        Filter out non-toplevel links from the given list of matches.

        This method iterates through the provided list of matches, retrieves the corresponding
        link documents, and checks if each link is marked as toplevel. Only the toplevel links
        are included in the returned list.

        Args:
            matches (HandleSetT): A set of link handles to be filtered.

        Returns:
            HandleSetT: A set of handles corresponding to toplevel links.
        """
        return {
            link_handle
            for link_handle in matches
            if (
                (link := self._retrieve_document(link_handle))
                and link.get(FieldNames.IS_TOPLEVEL, False)
            )
        }

    def get_node_handle(self, node_type: str, node_name: str) -> str:
        node_handle = self.node_handle(node_type, node_name)
        document = self._retrieve_document(node_handle)
        if document is not None:
            return document[FieldNames.ID_HASH]
        else:
            logger().error(
                f"Failed to retrieve node handle for {node_type}:{node_name}. "
                f"This node may not exist."
            )
            raise AtomDoesNotExist("Nonexistent atom", f"{node_type}:{node_name}")

    def get_node_name(self, node_handle: str) -> str:
        answer = self._retrieve_name(node_handle)
        if not answer:
            logger().error(
                f"Failed to retrieve node name for handle: {node_handle}. "
                "The handle may be invalid or the corresponding node does not exist."
            )
            raise ValueError(f"Invalid handle: {node_handle}")
        return answer

    def get_node_type(self, node_handle: str) -> str | None:
        document = self.get_atom(node_handle)
        return document.named_type if isinstance(document, NodeT) else None  # type: ignore

    def get_node_by_name(self, node_type: str, substring: str) -> HandleListT:
        node_type_hash = ExpressionHasher.named_type_hash(node_type)
        mongo_filter = {
            FieldNames.COMPOSITE_TYPE_HASH: node_type_hash,
            FieldNames.NODE_NAME: {"$regex": substring},
        }
        return [
            document[FieldNames.ID_HASH]
            for document in self.mongo_atoms_collection.find(mongo_filter)
        ]

    def get_atoms_by_field(self, query: list[OrderedDict[str, str]]) -> HandleListT:
        mongo_filter = collections.OrderedDict([(q["field"], q["value"]) for q in query])
        return [
            document[FieldNames.ID_HASH]
            for document in self.mongo_atoms_collection.find(mongo_filter)
        ]

    def get_atoms_by_index(
        self,
        index_id: str,
        query: list[dict[str, Any]],
        cursor: int = 0,
        chunk_size: int = 500,
    ) -> tuple[int, list[AtomT]]:
        mongo_filter = collections.OrderedDict([(q["field"], q["value"]) for q in query])
        return self._get_atoms_by_index(
            index_id, cursor=cursor, chunk_size=chunk_size, **mongo_filter
        )

    def get_atoms_by_text_field(
        self,
        text_value: str,
        field: Optional[str] = None,
        text_index_id: Optional[str] = None,
    ) -> HandleListT:
        if field is not None:
            mongo_filter = {
                field: {"$regex": text_value},
            }
        else:
            mongo_filter = {"$text": {"$search": text_value}}

        if text_index_id is not None:
            return [
                document[FieldNames.ID_HASH]
                for document in self.mongo_atoms_collection.find(mongo_filter).hint(text_index_id)
            ]

        return [
            document[FieldNames.ID_HASH]
            for document in self.mongo_atoms_collection.find(mongo_filter)
        ]

    def get_node_by_name_starting_with(self, node_type: str, startswith: str):
        node_type_hash = ExpressionHasher.named_type_hash(node_type)
        mongo_filter = {
            FieldNames.COMPOSITE_TYPE_HASH: node_type_hash,
            FieldNames.NODE_NAME: {"$regex": f"^{startswith}"},
        }
        # NOTE check projection to return only required fields, less data, but is faster?
        # ex: self.mongo_atoms_collection.find(mongo_filter, projection={FieldNames.ID_HASH: 1}
        return [
            document[FieldNames.ID_HASH]
            for document in self.mongo_atoms_collection.find(mongo_filter)
        ]

    def get_all_nodes_handles(self, node_type: str) -> list[str]:
        return [
            document[FieldNames.ID_HASH]
            for document in self.mongo_atoms_collection.find({FieldNames.TYPE_NAME: node_type})
        ]

    def get_all_nodes_names(self, node_type: str) -> list[str]:
        return [
            document[FieldNames.NODE_NAME]
            for document in self.mongo_atoms_collection.find({FieldNames.TYPE_NAME: node_type})
        ]

    def get_all_links(self, link_type: str, **kwargs) -> HandleSetT:
        pymongo_cursor = self.mongo_atoms_collection.find({FieldNames.TYPE_NAME: link_type})
        return {document[FieldNames.ID_HASH] for document in pymongo_cursor}

    def get_link_handle(self, link_type: str, target_handles: HandleListT) -> str:
        link_handle = self.link_handle(link_type, target_handles)
        document = self._retrieve_document(link_handle)
        if document is not None:
            return document[FieldNames.ID_HASH]
        else:
            logger().error(
                f"Failed to retrieve link handle for {link_type}:{target_handles}. "
                "This link may not exist."
            )
            raise AtomDoesNotExist("Nonexistent atom", f"{link_type}:{target_handles}")

    def get_link_targets(self, link_handle: str) -> HandleListT:
        answer = self._retrieve_outgoing_set(link_handle)
        if not answer:
            logger().error(
                f"Failed to retrieve link targets for handle: {link_handle}. "
                "The handle may be invalid or the corresponding link does not exist."
            )
            raise ValueError(f"Invalid handle: {link_handle}")
        return answer

    def get_matched_links(
        self, link_type: str, target_handles: HandleListT, **kwargs
    ) -> HandleSetT:
        if link_type != WILDCARD and WILDCARD not in target_handles:
            try:
                link_handle = self.get_link_handle(link_type, target_handles)
                return {link_handle}
            except AtomDoesNotExist:
                return set()

        link_type_hash = (
            WILDCARD if link_type == WILDCARD else ExpressionHasher.named_type_hash(link_type)
        )

        pattern_hash = ExpressionHasher.composite_hash([link_type_hash, *target_handles])
        patterns_matched = self._retrieve_hash_targets_value(KeyPrefix.PATTERNS, pattern_hash)
        if kwargs.get("toplevel_only", False):
            return self._filter_non_toplevel(patterns_matched)
        else:
            return patterns_matched

    def get_incoming_links_handles(self, atom_handle: str, **kwargs) -> HandleListT:
        links = self._retrieve_incoming_set(atom_handle, **kwargs)
        return list(links)

    def get_incoming_links_atoms(self, atom_handle: str, **kwargs) -> list[AtomT]:
        links = self._retrieve_incoming_set(atom_handle, **kwargs)
        return [self.get_atom(handle, **kwargs) for handle in links]

    def get_matched_type_template(self, template: list[Any], **kwargs) -> HandleSetT:
        try:
            hash_base: HandleListT = self._build_named_type_hash_template(template)  # type: ignore
            template_hash = ExpressionHasher.composite_hash(hash_base)
            templates_matched = self._retrieve_hash_targets_value(
                KeyPrefix.TEMPLATES, template_hash
            )
            if kwargs.get("toplevel_only", False):
                return self._filter_non_toplevel(templates_matched)
            else:
                return templates_matched
        except Exception as exception:
            logger().error(f"Failed to get matched type template - Details: {str(exception)}")
            raise ValueError(str(exception))

    def get_matched_type(self, link_type: str, **kwargs) -> HandleSetT:
        named_type_hash = ExpressionHasher.named_type_hash(link_type)
        templates_matched = self._retrieve_hash_targets_value(KeyPrefix.TEMPLATES, named_type_hash)
        if kwargs.get("toplevel_only", False):
            return self._filter_non_toplevel(templates_matched)
        else:
            return templates_matched

    def get_link_type(self, link_handle: str) -> str | None:
        document = self.get_atom(link_handle)
        return document.named_type if isinstance(document, LinkT) else None  # type: ignore

    def _build_atom_from_dict(self, document: DocumentT) -> AtomT:
        """
        Builds an Atom object from a dictionary.

        Args:
            document (DocumentT): The dictionary representing the atom.

        Returns:
            AtomT: The constructed Atom object.
        """
        if "targets" in document:
            link = LinkT(
                handle=document[FieldNames.ID_HASH],
                _id=document[FieldNames.ID_HASH],
                named_type=document[FieldNames.TYPE_NAME],
                targets=document[FieldNames.TARGETS],
                composite_type=document[FieldNames.COMPOSITE_TYPE],
                is_toplevel=document.get(FieldNames.IS_TOPLEVEL, True),
                named_type_hash=document[FieldNames.TYPE_NAME_HASH],
                composite_type_hash=document[FieldNames.COMPOSITE_TYPE_HASH],
                custom_attributes=document.get(FieldNames.CUSTOM_ATTRIBUTES, dict()),
            )
            return link
        elif "name" in document:
            node = NodeT(
                handle=document[FieldNames.ID_HASH],
                _id=document[FieldNames.ID_HASH],
                named_type=document[FieldNames.TYPE_NAME],
                name=document[FieldNames.NODE_NAME],
                composite_type_hash=document[FieldNames.COMPOSITE_TYPE_HASH],
                custom_attributes=document.get(FieldNames.CUSTOM_ATTRIBUTES, dict()),
            )
            return node
        else:
            raise ValueError("Invalid atom type")

    def _get_atom(self, handle: str) -> AtomT | None:
        document = self._retrieve_document(handle)
        if not document:
            return None
        return self._build_atom_from_dict(document)

    def get_atom_type(self, handle: str) -> str | None:
        atom = self._retrieve_document(handle)
        if atom is None:
            return None
        return atom[FieldNames.TYPE_NAME]

    def count_atoms(self, parameters: dict[str, Any] | None = None) -> dict[str, int]:
        atom_count = self.mongo_atoms_collection.estimated_document_count()
        return_count = {"atom_count": atom_count}
        if parameters and parameters.get("precise"):
            nodes_count = self.mongo_atoms_collection.count_documents(
                {FieldNames.COMPOSITE_TYPE: {"$exists": False}}
            )
            links_count = self.mongo_atoms_collection.count_documents(
                {FieldNames.COMPOSITE_TYPE: {"$exists": True}}
            )
            return_count["node_count"] = nodes_count
            return_count["link_count"] = links_count
            return return_count

        return return_count

    def clear_database(self) -> None:
        """
        from the connected MongoDB and Redis databases.

        This method drops all collections in the MongoDB database and flushes
        all data from the Redis cache, effectively wiping the databases clean.
        """
        mongo_collections = self.mongo_db.list_collection_names()

        for collection in mongo_collections:
            self.mongo_db[collection].drop()

        self.redis.flushall()

    def commit(self, **kwargs) -> None:
        id_tag = FieldNames.ID_HASH

        if kwargs.get("buffer"):
            try:
                for document in kwargs["buffer"]:
                    self.mongo_atoms_collection.replace_one(
                        {id_tag: document[id_tag]}, document, upsert=True
                    )
                    self._update_atom_indexes([document])

            except Exception as e:
                logger().error(f"Failed to commit buffer - Details: {str(e)}")
                raise e
        else:
            for key, (collection, buffer) in self.mongo_bulk_insertion_buffer.items():
                if buffer:
                    if key == MongoCollectionNames.ATOM_TYPES:
                        msg = "Failed to commit Atom Types. This operation is not allowed"
                        logger().error(msg)
                        raise InvalidOperationException(msg)

                    for hashtable in buffer:
                        document = hashtable.base
                        collection.replace_one({id_tag: document[id_tag]}, document, upsert=True)
                        self._update_atom_indexes([document])

                buffer.clear()

    def add_node(self, node_params: NodeT) -> NodeT | None:
        node: NodeT = self._build_node(node_params)
        if sys.getsizeof(node_params.name) < self.max_mongo_db_document_size:
            _, buffer = self.mongo_bulk_insertion_buffer[MongoCollectionNames.ATOMS]
            buffer.add(_HashableDocument(node.to_dict()))
            if len(buffer) >= self.mongo_bulk_insertion_limit:
                self.commit()
            return node
        else:
            logger().warning(f"Discarding atom whose name is too large: {node.name}")
            return None

    def _build_link(self, link_params: LinkT, toplevel: bool = True) -> LinkT | None:
        # This is necessary because `_build_link` in the parent class (implemented in C++)
        # calls back to `add_link`. Without this, `nanobind` is not able to find `add_link`
        # implementation in the child class, and raises a `RuntimeError` with the message that
        # it is trying to call an abstract method (virtual pure).
        return super()._build_link(link_params, toplevel)

    def add_link(self, link_params: LinkT, toplevel: bool = True) -> LinkT | None:
        link: LinkT | None = self._build_link(link_params, toplevel)
        if link is None:
            return None
        _, buffer = self.mongo_bulk_insertion_buffer[MongoCollectionNames.ATOMS]
        buffer.add(_HashableDocument(link.to_dict()))
        if len(buffer) >= self.mongo_bulk_insertion_limit:
            self.commit()
        return link

    def _get_and_delete_links_by_handles(self, handles: HandleListT) -> list[DocumentT]:
        documents = []
        for handle in handles:
            if document := self.mongo_atoms_collection.find_one_and_delete(
                {FieldNames.ID_HASH: handle}
            ):
                documents.append(document)
        return documents

    @staticmethod
    def _apply_index_template(
        template: dict[str, Any], named_type: str, targets: HandleListT, arity: int
    ) -> str:
        """
        Apply the index template to generate a Redis key.

        This method constructs a Redis key by applying the provided index template. The key
        is built using the named type and the targets, with specific positions selected based
        on the template. The key is then hashed to create a unique identifier.

        Args:
            template (dict[str, Any]): The index template containing type name and selected
                positions.
            named_type (str): The named type to be included in the key.
            targets (HandleListT): The list of target handles to be included in the key.
            arity (int): The arity of the link, indicating the number of targets.

        Returns:
            str: The generated Redis key after applying the index template.
        """
        key = None
        if isinstance(template[FieldNames.TYPE_NAME], bool):
            key = [WILDCARD] if template[FieldNames.TYPE_NAME] else [named_type]
        else:
            if named_type == template[FieldNames.TYPE_NAME]:
                key = [template[FieldNames.TYPE_NAME]]

        if key is None:
            return None

        target_selected_pos = template["selected_positions"]
        if template["target_position"] is not None and len(targets) > template["target_position"]:
            if targets[template["target_position"]] == template["target_value"]:
                for cursor in range(arity):
                    key.append(WILDCARD if cursor in target_selected_pos else targets[cursor])
        else:
            for cursor in range(arity):
                key.append(WILDCARD if cursor in target_selected_pos else targets[cursor])
        return _build_redis_key(KeyPrefix.PATTERNS, ExpressionHasher.composite_hash(key))

    def _retrieve_incoming_set(self, handle: str, **kwargs) -> HandleSetT:
        """
        Retrieve the incoming set for the given handle from Redis.

        This method constructs a Redis key using the provided handle and retrieves the members
        of the incoming set associated with that key.

        Args:
            handle (str): The unique identifier for the atom whose incoming set is to be retrieved.
            **kwargs: Additional keyword arguments.

        Returns:
            HandleSetT: Set of members for the given key
        """
        key = _build_redis_key(KeyPrefix.INCOMING_SET, handle)
        return self._get_redis_members(key)

    def _delete_smember_incoming_set(self, handle: str, smember: str) -> None:
        """
        Remove a specific member from the incoming set of the given handle in Redis.

        This method constructs a Redis key using the provided handle and removes the specified
        member from the incoming set associated with that key.

        Args:
            handle (str): The unique identifier for the atom whose incoming set member is to be
                removed.
            smember (str): The member to be removed from the incoming set.

        Returns:
            None
        """
        key = _build_redis_key(KeyPrefix.INCOMING_SET, handle)
        self.redis.srem(key, smember)

    def _retrieve_and_delete_incoming_set(self, handle: str) -> HandleListT:
        """
        Retrieve and delete the incoming set for the given handle from Redis.

        This method constructs a Redis key using the provided handle, retrieves all members
        of the incoming set associated with that key, and then deletes the key from Redis.

        Args:
            handle (str): The unique identifier for the atom whose incoming set is to be
                retrieved and deleted.

        Returns:
            HandleListT: A list of members in the incoming set before deletion.
        """
        key = _build_redis_key(KeyPrefix.INCOMING_SET, handle)
        data: HandleListT = list(self.redis.smembers(key))  # type: ignore
        self.redis.delete(key)
        return data

    def _retrieve_outgoing_set(self, handle: str, delete: bool = False) -> HandleListT:
        """
        Retrieve the outgoing set for the given handle from Redis.

        This method constructs a Redis key using the provided handle and retrieves the members
        of the outgoing set associated with that key. If the delete flag is set to True, the
        key is deleted from Redis after retrieving the members.

        Args:
            handle (str): The unique identifier for the atom whose outgoing set is to be retrieved.
            delete (bool): Whether to delete the key from Redis after retrieving the members.
                Defaults to False.

        Returns:
            HandleListT: A list of members in the outgoing set.
        """
        key = _build_redis_key(KeyPrefix.OUTGOING_SET, handle)
        value: str
        if delete:
            value = self.redis.getdel(key)  # type: ignore
        else:
            value = self.redis.get(key)  # type: ignore
        if value is None:
            return []
        arity = len(value) // self.hash_length
        return [
            value[(offset * self.hash_length) : ((offset + 1) * self.hash_length)]  # noqa: E203
            for offset in range(arity)
        ]

    def _retrieve_name(self, handle: str) -> str | None:
        """
        Retrieve the name associated with the given handle from Redis.

        This method constructs a Redis key using the provided handle and retrieves the name
        associated with that key. If the name is not found, it returns None.

        Args:
            handle (str): The unique identifier for the atom whose name is to be retrieved.

        Returns:
            str | None: The name associated with the given handle if found, otherwise None.
        """
        key = _build_redis_key(KeyPrefix.NAMED_ENTITIES, handle)
        name: str = self.redis.get(key)  # type: ignore
        if name:
            return name
        else:
            return None

    def _retrieve_hash_targets_value(self, key_prefix: str, handle: str) -> HandleSetT:
        """
        Retrieve the hash targets value for the given handle from Redis.

        This method constructs a Redis key using the provided key prefix and handle, and retrieves
        the members associated with that key.
        If the members are not found, it returns an empty list.

        Args:
            key_prefix (str): The prefix to be used in the Redis key.
            handle (str): The unique identifier for the atom whose hash targets value is to be
                retrieved.

        Returns:
            HandleSetT: Set of members in the hash targets value.
        """
        key = _build_redis_key(key_prefix, handle)
        return self._get_redis_members(key)

    def _delete_smember_template(self, handle: str, smember: str) -> None:
        """
        Remove a specific member from the template set of the given handle in Redis.

        This method constructs a Redis key using the provided handle and removes the specified
        member from the template set associated with that key.

        Args:
            handle (str): The unique identifier for the atom whose template member is to be
                removed.
            smember (str): The member to be removed from the template set.
        """
        key = _build_redis_key(KeyPrefix.TEMPLATES, handle)
        self.redis.srem(key, smember)

    def _retrieve_custom_index(self, index_id: str) -> dict[str, Any] | None:
        """
        Retrieve a custom index from Redis using the given index ID.

        This method constructs a Redis key using the provided index ID and attempts to retrieve
        the custom index associated with that key. The custom index is expected to be stored as
        a base64-encoded, pickled dictionary. If the custom index is not found or if there is an
        error during retrieval, appropriate logging is performed and the method returns None.

        Args:
            index_id (str): The unique identifier for the custom index to be retrieved.

        Returns:
            dict[str, Any] | None: The retrieved custom index as a dictionary if found, otherwise
                None.

        Raises:
            ConnectionError: If there is an error connecting to Redis.
            Exception: If there is an unexpected error during retrieval.
        """
        try:
            key = _build_redis_key(KeyPrefix.CUSTOM_INDEXES, index_id)
            custom_index_str: str | None = self.redis.get(key)  # type: ignore

            if custom_index_str is None:
                logger().info(f"Custom index with ID {index_id} not found in Redis")
                return None

            custom_index_bytes = base64.b64decode(custom_index_str)
            custom_index: dict[str, Any] = pickle.loads(custom_index_bytes)

            if not isinstance(custom_index, dict):
                logger().error(f"Custom index with ID {index_id} is not a dictionary")
                raise ValueError("Custom index is not a dictionary")

            return custom_index
        except ConnectionError as e:
            logger().error(f"Error connecting to Redis: {e}")
            raise e
        except Exception as e:
            logger().error(f"Unexpected error retrieving custom index with ID {index_id}: {e}")
            raise e

    def _get_redis_members(self, key: str) -> HandleSetT:
        """
        Retrieve members from a Redis set.

        Args:
            key (str): The key of the set in Redis.

        Returns:
            HandleSetT: Set of members retrieved from Redis.
        """
        return set(self.redis.smembers(key))  # type: ignore

    def _update_atom_indexes(self, documents: Iterable[DocumentT], **kwargs) -> None:
        """
        Update the indexes for the given documents in the database.

        This method iterates through the provided documents and updates the corresponding
        indexes. If a document is identified as a link, it updates the link index; otherwise,
        it updates the node index.

        Args:
            documents (Iterable[DocumentT): An iterable of documents to be indexed.
            **kwargs: Additional keyword arguments for index updates.
        """
        for document in documents:
            if self._is_document_link(document):
                self._update_link_index(document, **kwargs)
            else:
                self._update_node_index(document, **kwargs)

    def _update_node_index(self, document: DocumentT, **kwargs) -> None:
        """
        Update the index for the given node document in the database.

        This method updates the Redis index for the provided node document. It constructs a Redis
        key using the document's handle and updates the node name in the Redis cache. If the
        `delete_atom` flag is set to True, it deletes the Redis key and any associated incoming
        links for the node.

        Args:
            document (DocumentT): The node document to be indexed.
            **kwargs: Additional keyword arguments for index updates. Supports `delete_atom` to
                indicate whether the node should be deleted from the index.
        """
        handle = document[FieldNames.ID_HASH]
        node_name = document[FieldNames.NODE_NAME]
        key = _build_redis_key(KeyPrefix.NAMED_ENTITIES, handle)
        if kwargs.get("delete_atom", False):
            self.redis.delete(key)
            if links_handle := self._retrieve_and_delete_incoming_set(handle):
                documents = self._get_and_delete_links_by_handles(links_handle)
                for _document in documents:
                    self._update_link_index(_document, delete_atom=True)
        else:
            self.redis.set(key, node_name)

    def _update_link_index(self, document: DocumentT, **kwargs) -> None:
        """
        Update the index for the given link document in the database.

        This method updates the Redis index for the provided link document. It constructs a Redis
        key using the document's handle and updates the link targets in the Redis cache. If the
        `delete_atom` flag is set to True, it deletes the Redis key and any associated incoming
        links for the link.

        Args:
            document (DocumentT): The link document to be indexed.
            **kwargs: Additional keyword arguments for index updates. Supports `delete_atom` to
                indicate whether the link should be deleted from the index.
        """
        handle: str = document[FieldNames.ID_HASH]
        targets: HandleListT = self._get_document_keys(document)
        targets_str: str = "".join(targets)
        arity: int = len(targets)
        named_type: str = document[FieldNames.TYPE_NAME]
        named_type_hash: str = document[FieldNames.TYPE_NAME_HASH]

        index_templates: list[dict[str, Any]]
        if self.pattern_index_templates:
            index_templates = self.pattern_index_templates.get(named_type, [])
        else:
            index_templates = self.default_pattern_index_templates

        if kwargs.get("delete_atom", False):
            links_handle = self._retrieve_and_delete_incoming_set(handle)

            if links_handle:
                docs = self._get_and_delete_links_by_handles(links_handle)
                for doc in docs:
                    self._update_link_index(doc, delete_atom=True)

            outgoing_atoms = self._retrieve_outgoing_set(handle, delete=True)

            for atom_handle in outgoing_atoms:
                self._delete_smember_incoming_set(atom_handle, handle)

            for type_hash in [
                FieldNames.COMPOSITE_TYPE_HASH,
                FieldNames.TYPE_NAME_HASH,
            ]:
                self._delete_smember_template(document[type_hash], handle)

            for template in index_templates:
                key = self._apply_index_template(template, named_type_hash, targets, arity)
                if key:
                    self.redis.srem(key, handle)
        else:
            incoming_buffer: dict[str, HandleListT] = {}
            key = _build_redis_key(KeyPrefix.OUTGOING_SET, handle)
            self.redis.set(key, targets_str)

            for target in targets:
                buffer = incoming_buffer.get(target, None)
                if buffer is None:
                    buffer = []
                    incoming_buffer[target] = buffer
                buffer.append(handle)

            for type_hash in [
                FieldNames.COMPOSITE_TYPE_HASH,
                FieldNames.TYPE_NAME_HASH,
            ]:
                key = _build_redis_key(KeyPrefix.TEMPLATES, document[type_hash])
                self.redis.sadd(key, handle)

            for template in index_templates:
                key = self._apply_index_template(template, named_type_hash, targets, arity)
                if key:
                    self.redis.sadd(key, handle)

            for handle in incoming_buffer:
                key = _build_redis_key(KeyPrefix.INCOMING_SET, handle)
                self.redis.sadd(key, *incoming_buffer[handle])

    @staticmethod
    def _is_document_link(document: DocumentT) -> bool:
        """
        Determine if the given document is a link.

        This method checks if the provided document contains the `COMPOSITE_TYPE` field, which
        indicates that the document is a link.

        Args:
            document (DocumentT): The document to be checked.

        Returns:
            bool: True if the document is a link, False otherwise.
        """
        return FieldNames.COMPOSITE_TYPE in document

    @staticmethod
    def _calculate_composite_type_hash(composite_type: list[Any]) -> str:
        """
        Calculate the composite type hash for the given composite type.

        This method computes the hash for the provided composite type by iterating through
        the elements of the composite type. If an element is a list, it recursively calculates
        the hash for the nested list. The final hash is generated using the ExpressionHasher.

        Args:
            composite_type (list[Any]): The composite type for which the hash is to be calculated.

        Returns:
            str: The calculated composite type hash.
        """

        def calculate_composite_type_hashes(_composite_type: list[Any]) -> HandleListT:
            return [
                (
                    ExpressionHasher.composite_hash(calculate_composite_type_hashes(t))
                    if isinstance(t, list)
                    else ExpressionHasher.named_type_hash(t)
                )
                for t in _composite_type
            ]

        composite_type_hashes_list = calculate_composite_type_hashes(composite_type)
        return ExpressionHasher.composite_hash(composite_type_hashes_list)

    def _retrieve_documents_by_index(
        self, collection: Collection, index_id: str, **kwargs
    ) -> tuple[int, list[DocumentT]]:
        """
        Retrieve documents from the specified MongoDB collection using the given index.

        This method retrieves documents from the provided MongoDB collection by utilizing the
        specified index. It supports additional keyword arguments for cursor-based pagination
        and chunk size.

        Args:
            collection (Collection): The MongoDB collection from which documents are to be retrieved.
            index_id (str): The identifier of the index to be used for retrieval.
            **kwargs: Additional keyword arguments for retrieval.
                - cursor (int, optional): The cursor position for pagination.
                - chunk_size (int, optional): The number of documents to retrieve per chunk.

        Returns:
            tuple[int, list[DocumentT]]: A tuple containing the cursor position and a list of
            retrieved documents.

        Raises:
            ValueError: If the specified index does not exist in the collection.
        """
        if MongoDBIndex(collection).index_exists(index_id):
            cursor: int | None = kwargs.pop("cursor", None)
            chunk_size = kwargs.pop("chunk_size", 500)

            try:
                # Fallback to previous version
                conditionals = self._retrieve_custom_index(index_id)
                if isinstance(conditionals, dict) and (
                    (c := conditionals.get("conditionals")) or c == {}
                ):
                    conditionals = c
                if conditionals:
                    kwargs.update(conditionals)
            except Exception as e:
                raise e

            # Using the hint() method is an additional measure to ensure its use
            pymongo_cursor = collection.find(kwargs).hint(index_id)

            if cursor is not None:
                pymongo_cursor.skip(cursor).limit(chunk_size)

                documents = list(pymongo_cursor)

                if not documents:
                    return 0, []

                if len(documents) < chunk_size:
                    return 0, documents
                else:
                    return cursor + chunk_size, documents

            return 0, list(pymongo_cursor)
        else:
            raise ValueError(f"Index '{index_id}' does not exist in collection '{collection}'")

<<<<<<< HEAD
    def reindex(self, pattern_index_templates: list[dict[str, Any]] | None = None) -> None:
        if isinstance(pattern_index_templates, list):
            self._save_pattern_index(deepcopy(pattern_index_templates))
            self._setup_indexes({'pattern_index_templates': pattern_index_templates})
=======
    def reindex(self, pattern_index_templates: dict[str, list[DocumentT]] | None = None) -> None:
        if pattern_index_templates is not None:
            self.pattern_index_templates = deepcopy(pattern_index_templates)
>>>>>>> e821b6eb
        self.redis.flushall()
        self._update_atom_indexes(self.mongo_atoms_collection.find({}))

    def delete_atom(self, handle: str, **kwargs) -> None:
        self.commit()

        mongo_filter: dict[str, str] = {FieldNames.ID_HASH: handle}

        document: DocumentT | None = self.mongo_atoms_collection.find_one_and_delete(mongo_filter)

        if not document:
            logger().error(
                f"Failed to delete atom for handle: {handle}. "
                f"This atom may not exist. - Details: {kwargs}"
            )
            raise AtomDoesNotExist(
                message="Nonexistent atom",
                details=f"handle: {handle}",
            )
        self._update_atom_indexes([document], delete_atom=True)

    def create_field_index(
        self,
        atom_type: str,
        fields: list[str],
        named_type: Optional[str] = None,
        composite_type: Optional[list[Any]] = None,
        index_type: Optional[FieldIndexType] = None,
    ) -> str:
        if named_type and composite_type:
            raise ValueError("Both named_type and composite_type cannot be specified")

        if fields is None or len(fields) == 0:
            raise ValueError("Fields can not be empty or None")

        kwargs: dict[str, Any] = {}

        if named_type:
            kwargs = {FieldNames.TYPE_NAME: named_type}
        elif composite_type:
            kwargs = {
                FieldNames.COMPOSITE_TYPE_HASH: self._calculate_composite_type_hash(composite_type)
            }

        collection = self.mongo_atoms_collection

        index_id = ""

        mongo_index_type = (
            MongoIndexType.TEXT if index_type == FieldIndexType.TOKEN_INVERTED_LIST else None
        )

        exc: Exception | None = None
        try:
            index_id, index_props = MongoDBIndex(collection).create(
                atom_type, fields, index_type=mongo_index_type, **kwargs
            )
            serialized_index_props = pickle.dumps(index_props)
            serialized_index_props_str = base64.b64encode(serialized_index_props).decode("utf-8")
            self.redis.set(
                _build_redis_key(KeyPrefix.CUSTOM_INDEXES, index_id),
                serialized_index_props_str,
            )
        except pymongo_errors.OperationFailure as e:
            exc = e
            logger().error(f"Error creating index in collection '{collection}': {str(e)}")
        except Exception as e:  # pylint: disable=broad-except
            exc = e
            logger().error(f"Error: {str(e)}")
        finally:
            if not index_id:
                return (  # pylint: disable=lost-exception
                    f"Index creation failed, Details: {str(exc)}"
                    if exc
                    else "Index creation failed"
                )

        return index_id

    def _get_atoms_by_index(self, index_id: str, **kwargs) -> tuple[int, list[AtomT]]:
        """
        Retrieve atoms from the MongoDB collection using the specified index.

        This method retrieves atoms from the MongoDB collection by utilizing the specified
        index. It supports additional keyword arguments for cursor-based pagination and
        chunk size.

        Args:
            index_id (str): The identifier of the index to be used for retrieval.
            **kwargs: Additional keyword arguments for retrieval.
                - cursor (int, optional): The cursor position for pagination.
                - chunk_size (int, optional): The number of documents to retrieve per chunk.

        Returns:
            tuple[int, list[AtomT]]: A tuple containing the cursor position and a list of
            retrieved atoms.

        Raises:
            Exception: If there is an error retrieving atoms by index.
        """
        try:
            cursor, documents = self._retrieve_documents_by_index(
                self.mongo_atoms_collection, index_id, **kwargs
            )
            return cursor, [self.get_atom(document[FieldNames.ID_HASH]) for document in documents]
        except Exception as e:
            logger().error(f"Error retrieving atoms by index: {str(e)}")
            raise e

    def retrieve_all_atoms(self) -> list[AtomT]:
        try:
            all_atoms: list[AtomT] = []
            document: DocumentT = {}
            for document in self.mongo_atoms_collection.find():
                if self._is_document_link(document) and FieldNames.TARGETS not in document:
                    document[FieldNames.TARGETS] = self._get_document_keys(document)
                atom = self._build_atom_from_dict(document)
                all_atoms.append(atom)
            return all_atoms
        except Exception as e:
            logger().error(f"Error retrieving all atoms: {type(e)}: {str(e)}, {document=}")
            raise e

    def bulk_insert(self, documents: list[AtomT]) -> None:
        """
        Insert multiple documents into the MongoDB collection and update indexes.

        This method performs a bulk insert of the provided documents into the MongoDB collection.
        It replaces existing documents with the same ID and updates the corresponding indexes.
        Additional keyword arguments can be used to customize the insertion behavior.

        Args:
            documents (list[AtomT]): A list of atoms to be inserted into the collection.

        Raises:
            pymongo.errors.BulkWriteError: If there is an error during the bulk write operation.
            Exception: If there is an unexpected error during the insertion process.
        """
        try:
            _id = FieldNames.ID_HASH
            docs: list[DocumentT] = [d.to_dict() for d in documents]
            for document in docs:
                self.mongo_atoms_collection.replace_one({_id: document[_id]}, document, upsert=True)
            self._update_atom_indexes(docs)
        except Exception as e:  # pylint: disable=broad-except
            logger().error(f"Error bulk inserting documents: {str(e)}")<|MERGE_RESOLUTION|>--- conflicted
+++ resolved
@@ -191,12 +191,8 @@
             (MongoCollectionNames.ATOMS, self.mongo_atoms_collection),
             (MongoCollectionNames.ATOM_TYPES, self.mongo_types_collection),
         ]
-<<<<<<< HEAD
-        self.pattern_index_templates: dict[str, list[dict[str, Any]]] | None = None
+        self.pattern_index_templates: dict[str, list[DocumentT]] | None = None
         self.pattern_templates: list | None = None
-=======
-        self.pattern_index_templates: dict[str, list[DocumentT]] | None = None
->>>>>>> e821b6eb
         self.mongo_das_config_collection: Collection | None = None
         if MongoCollectionNames.DAS_CONFIG not in self.mongo_db.list_collection_names():
             self.mongo_db.create_collection(MongoCollectionNames.DAS_CONFIG)
@@ -204,24 +200,10 @@
         self.mongo_das_config_collection = self.mongo_db.get_collection(
             MongoCollectionNames.DAS_CONFIG
         )
-
-<<<<<<< HEAD
         self._setup_indexes(kwargs)
-        # TODO(angelo,andre): remove '_' from `ExpressionHasher._compute_hash` method?
-        self.wildcard_hash = ExpressionHasher._compute_hash(
-            WILDCARD
-        )  # pylint: disable=protected-access
-        self.typedef_mark_hash = ExpressionHasher._compute_hash(
-            ":"
-        )  # pylint: disable=protected-access
-        self.typedef_base_type_hash = ExpressionHasher._compute_hash(
-            "Type"
-        )  # pylint: disable=protected-access
-=======
         self.wildcard_hash = ExpressionHasher.compute_hash(WILDCARD)
         self.typedef_mark_hash = ExpressionHasher.compute_hash(":")
         self.typedef_base_type_hash = ExpressionHasher.compute_hash("Type")
->>>>>>> e821b6eb
 
         self.named_type_hash: dict[str, str] = {}
         self.hash_length = len(self.typedef_base_type_hash)
@@ -375,7 +357,7 @@
         message = (
             f"Connecting to {redis_type} at "
             + (
-                f"{redis_username}:{len(redis_password) * '*'}@"
+                f"{redis_username}:{len(redis_password)*'*'}@"
                 if redis_username and redis_password
                 else ""
             )
@@ -416,12 +398,13 @@
 
     def _save_pattern_index(self, pattern_index):
         self._validate_index_templates(pattern_index)
-        self.mongo_das_config_collection.replace_one(
-            {"_id": "pattern_index_templates"},
-            {"_id": "pattern_index_templates", "templates": pattern_index},
-            upsert=True,
-        )
-        self.pattern_templates = pattern_index
+        if self.mongo_das_config_collection is not None:
+            self.mongo_das_config_collection.replace_one(
+                {"_id": "pattern_index_templates"},
+                {"_id": "pattern_index_templates", "templates": pattern_index},
+                upsert=True,
+            )
+            self.pattern_templates = pattern_index
 
     def _load_pattern_index(self, options: dict[str, Any] | None) -> None:
         """
@@ -439,8 +422,13 @@
         default_templates = [
             {"field": "named_type", "value": "*", "positions": [0, 1, 2], "arity": 3}
         ]
-        user_templates = options.get("pattern_index_templates", None)
-        found = self.mongo_das_config_collection.find_one({"_id": "pattern_index_templates"})
+        user_templates = None
+        found = None
+        if options is not None:
+            user_templates = options.get("pattern_index_templates", None)
+
+        if self.mongo_das_config_collection is not None:
+            found = self.mongo_das_config_collection.find_one({"_id": "pattern_index_templates"})
 
         if found is not None:
             self.pattern_templates = found.get("templates", None) if found else None
@@ -462,8 +450,10 @@
         if any(pos >= template["arity"] for pos in template["positions"]):
             raise ValueError("'positions' parameter must be in range of the arity.")
 
-        if template["field"] != "named_type":
-            target_pos = int(re.search(r"targets\[(\d+)]", template["field"]).group(1))
+        if template["field"] != "named_type" and (
+            found := re.search(r"targets\[(\d+)]", template["field"])
+        ):
+            target_pos = int(found.group(1))
             if target_pos >= template["arity"]:
                 raise ValueError("'target[]' index must be in range of arity.")
         else:
@@ -950,7 +940,7 @@
     @staticmethod
     def _apply_index_template(
         template: dict[str, Any], named_type: str, targets: HandleListT, arity: int
-    ) -> str:
+    ) -> str | None:
         """
         Apply the index template to generate a Redis key.
 
@@ -1408,16 +1398,10 @@
         else:
             raise ValueError(f"Index '{index_id}' does not exist in collection '{collection}'")
 
-<<<<<<< HEAD
-    def reindex(self, pattern_index_templates: list[dict[str, Any]] | None = None) -> None:
+    def reindex(self, pattern_index_templates: dict[str, list[DocumentT]] | None = None) -> None:
         if isinstance(pattern_index_templates, list):
             self._save_pattern_index(deepcopy(pattern_index_templates))
             self._setup_indexes({'pattern_index_templates': pattern_index_templates})
-=======
-    def reindex(self, pattern_index_templates: dict[str, list[DocumentT]] | None = None) -> None:
-        if pattern_index_templates is not None:
-            self.pattern_index_templates = deepcopy(pattern_index_templates)
->>>>>>> e821b6eb
         self.redis.flushall()
         self._update_atom_indexes(self.mongo_atoms_collection.find({}))
 
