from collections import OrderedDict
from dataclasses import dataclass
from typing import Any, Dict, Iterable, List, Optional, Set, Tuple, Union

from hyperon_das_atomdb.database import (
    UNORDERED_LINK_TYPES,
    WILDCARD,
    AtomDB,
    FieldIndexType,
    FieldNames,
    IncomingLinksT,
)
from hyperon_das_atomdb.exceptions import (
    AtomDoesNotExist,
    InvalidOperationException,
    LinkDoesNotExist,
    NodeDoesNotExist,
)
from hyperon_das_atomdb.logger import logger
from hyperon_das_atomdb.utils.expression_hasher import ExpressionHasher
from hyperon_das_atomdb.utils.patterns import build_patern_keys


@dataclass
class Database:
    atom_type: Dict[str, Any]
    node: Dict[str, Any]
    link: Dict[str, Any]
    outgoing_set: Dict[str, Any]
    incoming_set: Dict[str, Any]
    patterns: Dict[str, Set[Tuple]]
    templates: Dict[str, Set[Tuple]]


class InMemoryDB(AtomDB):
    """A concrete implementation using hashtable (dict)"""

    def __repr__(self) -> str:
        return "<Atom database InMemory>"  # pragma no cover

    def __init__(self, database_name: str = "das") -> None:
        self.database_name = database_name
        self.named_type_table = {}  # keyed by named type hash
        self.all_named_types = set()
        self.db: Database = Database(
            atom_type={},
            node={},
            link={},
            outgoing_set={},
            incoming_set={},
            patterns={},
            templates={},
        )

    def _get_link(self, handle: str) -> Optional[Dict[str, Any]]:
        link = self.db.link.get(handle)
        if link is not None:
            return link
        return None

    def _get_and_delete_link(self, link_handle: str) -> Optional[Dict[str, Any]]:
        link_document = self.db.link.pop(link_handle, None)
        if link_document:
            return link_document

    def _build_named_type_hash_template(
        self, template: Union[str, List[Any]]
    ) -> Union[str, List[Any]]:
        if isinstance(template, str):
            return ExpressionHasher.named_type_hash(template)
        else:
            return [self._build_named_type_hash_template(element) for element in template]

    def _build_atom_type_key_hash(self, _name: str) -> str:
        name_hash = ExpressionHasher.named_type_hash(_name)
        type_hash = ExpressionHasher.named_type_hash("Type")
        typedef_mark_hash = ExpressionHasher.named_type_hash(":")
        return ExpressionHasher.expression_hash(typedef_mark_hash, [name_hash, type_hash])

    def _add_atom_type(self, _name: str, _type: Optional[str] = "Type") -> None:
        if _name in self.all_named_types:
            return

        self.all_named_types.add(_name)
        name_hash = ExpressionHasher.named_type_hash(_name)
        type_hash = ExpressionHasher.named_type_hash(_type)
        typedef_mark_hash = ExpressionHasher.named_type_hash(":")

        key = ExpressionHasher.expression_hash(typedef_mark_hash, [name_hash, type_hash])

        atom_type = self.db.atom_type.get(key)
        if atom_type is None:
            base_type_hash = ExpressionHasher.named_type_hash("Type")
            composite_type = [typedef_mark_hash, type_hash, base_type_hash]
            composite_type_hash = ExpressionHasher.composite_hash(composite_type)
            atom_type = {
                FieldNames.ID_HASH: key,
                FieldNames.COMPOSITE_TYPE_HASH: composite_type_hash,
                FieldNames.TYPE_NAME: _name,
                FieldNames.TYPE_NAME_HASH: name_hash,
            }
            self.db.atom_type[key] = atom_type
            self.named_type_table[name_hash] = _name

    def _delete_atom_type(self, _name: str) -> None:
        key = self._build_atom_type_key_hash(_name)
        self.db.atom_type.pop(key, None)
        self.all_named_types.remove(_name)

    def _add_outgoing_set(self, key: str, targets_hash: List[str]) -> None:
        self.db.outgoing_set[key] = targets_hash

    def _get_and_delete_outgoing_set(self, handle: str) -> Optional[List[str]]:
        return self.db.outgoing_set.pop(handle, None)

    def _add_incoming_set(self, key: str, targets_hash: List[str]) -> None:
        for target_hash in targets_hash:
            incoming_set = self.db.incoming_set.get(target_hash)
            if incoming_set is None:
                self.db.incoming_set[target_hash] = {key}
            else:
                self.db.incoming_set[target_hash].add(key)

    def _delete_incoming_set(self, link_handle: str, atoms_handle: List[str]) -> None:
        for atom_handle in atoms_handle:
            handles = self.db.incoming_set.get(atom_handle, set())
            if len(handles) > 0:
                handles.remove(link_handle)

    def _add_templates(
        self, composite_type_hash: str, named_type_hash: str, key: str, targets_hash: List[str]
    ) -> None:
        template_composite_type_hash = self.db.templates.get(composite_type_hash)
        template_named_type_hash = self.db.templates.get(named_type_hash)

        if template_composite_type_hash is not None:
            template_composite_type_hash.add((key, tuple(targets_hash)))
        else:
            self.db.templates[composite_type_hash] = {(key, tuple(targets_hash))}

        if template_named_type_hash is not None:
            template_named_type_hash.add((key, tuple(targets_hash)))
        else:
            self.db.templates[named_type_hash] = {(key, tuple(targets_hash))}

    def _delete_templates(self, link_document: dict, targets_hash: List[str]) -> None:
        template_composite_type = self.db.templates.get(
            link_document[FieldNames.COMPOSITE_TYPE_HASH], set()
        )
        if len(template_composite_type) > 0:
            template_composite_type.remove((link_document[FieldNames.ID_HASH], tuple(targets_hash)))

        template_named_type = self.db.templates.get(link_document[FieldNames.TYPE_NAME_HASH], set())
        if len(template_named_type) > 0:
            template_named_type.remove((link_document[FieldNames.ID_HASH], tuple(targets_hash)))

    def _add_patterns(self, named_type_hash: str, key: str, targets_hash: List[str]) -> None:
        pattern_keys = build_patern_keys([named_type_hash, *targets_hash])

        for pattern_key in pattern_keys:
            pattern_key_hash = self.db.patterns.get(pattern_key)
            if pattern_key_hash is not None:
                pattern_key_hash.add((key, tuple(targets_hash)))
            else:
                self.db.patterns[pattern_key] = {(key, tuple(targets_hash))}

    def _delete_patterns(self, link_document: dict, targets_hash: List[str]) -> None:
        pattern_keys = build_patern_keys([link_document[FieldNames.TYPE_NAME_HASH], *targets_hash])
        for pattern_key in pattern_keys:
            pattern = self.db.patterns.get(pattern_key, set())
            if len(pattern) > 0:
                pattern.remove((link_document[FieldNames.ID_HASH], tuple(targets_hash)))

    def _delete_link_and_update_index(self, link_handle: str) -> None:
        link_document = self._get_and_delete_link(link_handle)
        self._update_index(atom=link_document, delete_atom=True)

    def _filter_non_toplevel(self, matches: list) -> List[Tuple]:
        matches_toplevel_only = []
        if len(matches) > 0:
            for match in matches:
                link_handle = match[0]
                links = self.db.link
                if links[link_handle][FieldNames.IS_TOPLEVEL]:
                    matches_toplevel_only.append(match)
        return matches_toplevel_only

    def _build_targets_list(self, link: Dict[str, Any]) -> List[Any]:
        targets = []
        count = 0
        while True:
            handle = link.get(f"key_{count}")
            if handle is None:
                break
            targets.append(handle)
            count += 1
        return targets

    def _update_atom_indexes(self, documents: Iterable[Dict[str, any]], **kwargs) -> None:
        for document in documents:
            self._update_index(document, **kwargs)

    def _update_index(self, atom: Optional[Dict[str, Any]], **kwargs) -> None:
        if kwargs.get("delete_atom", False):
            if atom is None:
                raise LinkDoesNotExist("Nonexistent link")

            link_handle = atom[FieldNames.ID_HASH]

            handles = self.db.incoming_set.pop(link_handle, None)

            if handles:
                for handle in handles:
                    self._delete_link_and_update_index(handle)

            outgoing_atoms = self._get_and_delete_outgoing_set(link_handle)

            if outgoing_atoms:
                self._delete_incoming_set(link_handle, outgoing_atoms)

            targets_hash = self._build_targets_list(atom)

            self._delete_templates(atom, targets_hash)

            self._delete_patterns(atom, targets_hash)
        else:
            atom_type = atom[FieldNames.TYPE_NAME]
            self._add_atom_type(_name=atom_type)
            if FieldNames.NODE_NAME not in atom:
                handle = atom[FieldNames.ID_HASH]
                targets_hash = self._build_targets_list(atom)
                self._add_atom_type(_name=atom_type)
                self._add_outgoing_set(handle, targets_hash)
                self._add_incoming_set(handle, targets_hash)
                self._add_templates(
                    atom[FieldNames.COMPOSITE_TYPE_HASH],
                    atom[FieldNames.TYPE_NAME_HASH],
                    handle,
                    targets_hash,
                )
                self._add_patterns(
                    atom[FieldNames.TYPE_NAME_HASH],
                    handle,
                    targets_hash,
                )

    def get_node_handle(self, node_type: str, node_name: str) -> str:
        node_handle = self.node_handle(node_type, node_name)
        if node_handle in self.db.node:
            return node_handle
        else:
            logger().error(
                f"Failed to retrieve node handle for {node_type}:{node_name}. "
                "This node may not exist."
            )
            raise NodeDoesNotExist(
                message="Nonexistent node",
                details=f"{node_type}:{node_name}",
            )

    def get_node_name(self, node_handle: str) -> str:
        node = self.db.node.get(node_handle)
        if node is None:
            logger().error(
                f"Failed to retrieve node name for handle: {node_handle}. This node may not exist."
            )
            raise NodeDoesNotExist(
                message="Nonexistent node",
                details=f"node_handle: {node_handle}",
            )
        return node[FieldNames.NODE_NAME]

    def get_node_type(self, node_handle: str) -> str:
        node = self.db.node.get(node_handle)
        if node is None:
            logger().error(
                f"Failed to retrieve node type for handle: {node_handle}. This node may not exist."
            )
            raise NodeDoesNotExist(
                message="Nonexistent node",
                details=f"node_handle: {node_handle}",
            )
        return node[FieldNames.TYPE_NAME]

    def get_node_by_name(self, node_type: str, substring: str) -> List[str]:
        node_type_hash = ExpressionHasher.named_type_hash(node_type)
        return [
            key
            for key, value in self.db.node.items()
            if substring in value[FieldNames.NODE_NAME]
            and node_type_hash == value[FieldNames.COMPOSITE_TYPE_HASH]
        ]

    def get_all_nodes(self, node_type: str, names: bool = False) -> List[str]:
        node_type_hash = ExpressionHasher.named_type_hash(node_type)

        if names:
            return [
                value[FieldNames.NODE_NAME]
                for value in self.db.node.values()
                if value[FieldNames.COMPOSITE_TYPE_HASH] == node_type_hash
            ]
        else:
            return [
                key
                for key, value in self.db.node.items()
                if value[FieldNames.COMPOSITE_TYPE_HASH] == node_type_hash
            ]

    def get_all_links(self, link_type: str, **kwargs) -> List[str]:
        answer = []
        for _, link in self.db.link.items():
            if link[FieldNames.TYPE_NAME] == link_type:
                answer.append(link[FieldNames.ID_HASH])
        return answer

    def get_link_handle(self, link_type: str, target_handles: List[str]) -> str:
        link_handle = self.link_handle(link_type, target_handles)
        if link_handle in self.db.link:
            return link_handle
        else:
            logger().error(
                f"Failed to retrieve link handle for {link_type}:{target_handles}. "
                f"This link may not exist."
            )
            raise LinkDoesNotExist(
                message="Nonexistent link",
                details=f"{link_type}:{target_handles}",
            )

    def get_link_type(self, link_handle: str) -> str:
        link = self._get_link(link_handle)
        if link is not None:
            return link[FieldNames.TYPE_NAME]
        else:
            logger().error(
                f"Failed to retrieve link type for {link_handle}. This link may not exist."
            )
            raise LinkDoesNotExist(
                message="Nonexistent link",
                details=f"link_handle: {link_handle}",
            )

    def get_link_targets(self, link_handle: str) -> List[str]:
        answer = self.db.outgoing_set.get(link_handle)
        if answer is None:
            logger().error(
                f"Failed to retrieve link targets for {link_handle}. This link may not exist."
            )
            raise LinkDoesNotExist(
                message="Nonexistent link",
                details=f"link_handle: {link_handle}",
            )
        return answer

    def is_ordered(self, link_handle: str) -> bool:
        link = self._get_link(link_handle)
        if link is not None:
            return True
        else:
            logger().error(
                f"Failed to retrieve document for link handle: {link_handle}. "
                f"The link may not exist."
            )
            raise LinkDoesNotExist(
                message="Nonexistent link",
                details=f"link_handle: {link_handle}",
            )

    def get_matched_links(
        self, link_type: str, target_handles: List[str], **kwargs
    ) -> List[Union[str, Tuple]]:
        if link_type != WILDCARD and WILDCARD not in target_handles:
            link_handle = self.get_link_handle(link_type, target_handles)
            return [link_handle]

        if link_type == WILDCARD:
            link_type_hash = WILDCARD
        else:
            link_type_hash = ExpressionHasher.named_type_hash(link_type)

        if link_type in UNORDERED_LINK_TYPES:
            logger().error(
                "Failed to get matched links: Queries with unordered links are not implemented. "
                f"link_type: {link_type}"
            )
            raise InvalidOperationException(
                message="Queries with unordered links are not implemented",
                details=f"link_type: {link_type}",
            )

        pattern_hash = ExpressionHasher.composite_hash([link_type_hash, *target_handles])

        patterns_matched = list(self.db.patterns.get(pattern_hash, set()))

        if kwargs.get("toplevel_only"):
            return self._filter_non_toplevel(patterns_matched)

        return patterns_matched

    def get_incoming_links(self, atom_handle: str, **kwargs) -> List[IncomingLinksT]:
        links = self.db.incoming_set.get(atom_handle, set())
        if kwargs.get("handles_only", False):
            return list(links)
        else:
            return [self.get_atom(handle, **kwargs) for handle in links]

    def get_matched_type_template(self, template: List[Any], **kwargs) -> List[Tuple]:
        template = self._build_named_type_hash_template(template)
        template_hash = ExpressionHasher.composite_hash(template)
        templates_matched = list(self.db.templates.get(template_hash, set()))
        if kwargs.get("toplevel_only"):
            return self._filter_non_toplevel(templates_matched)
        return templates_matched

    def get_matched_type(self, link_type: str, **kwargs) -> List[Tuple]:
        link_type_hash = ExpressionHasher.named_type_hash(link_type)
        templates_matched = list(self.db.templates.get(link_type_hash, set()))
        if kwargs.get("toplevel_only"):
            return self._filter_non_toplevel(templates_matched)
        return templates_matched

    def get_atoms_by_field(self, query: List[OrderedDict[str, str]]) -> List[str]:
        raise NotImplementedError()

    def get_atoms_by_index(
        self,
        index_id: str,
        query: List[OrderedDict[str, str]],
        cursor: Optional[int] = 0,
        chunk_size: Optional[int] = 500,
    ) -> List[str]:
        raise NotImplementedError()

    def get_atoms_by_text_field(
        self, text_value: str, field: Optional[str] = None, text_index_id: Optional[str] = None
    ) -> List[str]:
        raise NotImplementedError()

    def get_node_by_name_starting_with(self, node_type: str, startswith: str) -> List[str]:
        raise NotImplementedError()

    def get_atom(
        self, handle: str, **kwargs
    ) -> Union[Tuple[Dict[str, Any], List[Dict[str, Any]]], Dict[str, Any]]:
        document = self.db.node.get(handle)
        if document is None:
            document = self._get_link(handle)
        if document:
            if not kwargs.get("no_target_format", False):
                return self._transform_to_target_format(document, **kwargs)
            else:
                return document
        else:
            logger().error(
                f"Failed to retrieve atom for handle: {handle}. "
                f"This link may not exist. - Details: {kwargs}"
            )
            raise AtomDoesNotExist(
                message="Nonexistent atom",
                details=f"handle: {handle}",
            )

    def get_atom_type(self, handle: str) -> str:
        atom = self.db.node.get(handle)

        if atom is None:
            atom = self._get_link(handle)

        if atom is not None:
            return atom[FieldNames.TYPE_NAME]

    def get_atom_as_dict(self, handle: str, arity: Optional[int] = 0) -> Dict[str, Any]:
        atom = self.db.node.get(handle)
        if atom is not None:
            return {
                "handle": atom[FieldNames.ID_HASH],
                "type": atom[FieldNames.TYPE_NAME],
                "name": atom[FieldNames.NODE_NAME],
            }
        atom = self._get_link(handle)
        if atom is not None:
            return {
                "handle": atom[FieldNames.ID_HASH],
                "type": atom[FieldNames.TYPE_NAME],
                "targets": self._build_targets_list(atom),
            }
        logger().error(f"Failed to retrieve atom for handle: {handle}. This link may not exist.")
        raise AtomDoesNotExist(
            message="Nonexistent atom",
            details=f"handle: {handle}",
        )

    def count_atoms(self) -> Tuple[int, int]:
        return len(self.db.node), len(self.db.link)

    def clear_database(self) -> None:
        self.named_type_table = {}
        self.all_named_types = set()
        self.db = Database(
            atom_type={},
            node={},
            link={},
            outgoing_set={},
            incoming_set={},
            patterns={},
            templates={},
        )

    def add_node(self, node_params: Dict[str, Any]) -> Dict[str, Any]:
        handle, node = self._add_node(node_params)
        self.db.node[handle] = node
        self._update_index(node)
        return node

    def add_link(self, link_params: Dict[str, Any], toplevel: bool = True) -> Dict[str, Any]:
        handle, link, targets = self._add_link(link_params, toplevel)
        self.db.link[handle] = link
        self._update_index(link)
        return link

    def reindex(self, pattern_index_templates: Optional[Dict[str, Dict[str, Any]]] = None):
        raise NotImplementedError()

    def delete_atom(self, handle: str, **kwargs) -> None:
        node = self.db.node.pop(handle, None)

        if node:
            handles = self.db.incoming_set.pop(handle, set())

            if handles:
                for handle in handles:
                    self._delete_link_and_update_index(handle)
        else:
            try:
                self._delete_link_and_update_index(handle)
            except LinkDoesNotExist:
                logger().error(
                    f"Failed to delete atom for handle: {handle}. "
                    f"This atom may not exist. - Details: {kwargs}"
                )
                raise AtomDoesNotExist(
                    message="Nonexistent atom",
                    details=f"handle: {handle}",
                )

    def create_field_index(
        self,
        atom_type: str,
<<<<<<< HEAD
        field: Optional[str] = None,
        type: Optional[str] = None,
=======
        fields: List[str],
        named_type: Optional[str] = None,
>>>>>>> 02195b4c
        composite_type: Optional[List[Any]] = None,
        index_type: Optional[FieldIndexType] = None,
    ) -> str:
        pass

    def bulk_insert(self, documents: List[Dict[str, Any]]) -> None:
        try:
            for document in documents:
                handle = document[FieldNames.ID_HASH]
                if FieldNames.NODE_NAME in document:
                    self.db.node[handle] = document
                else:
                    self.db.link[handle] = document
                self._update_index(document)
        except Exception:
            logger().error("Error bulk inserting documents")
            return None

    def retrieve_all_atoms(self) -> List[Dict[str, Any]]:
        try:
            answer = list(self.db.node.items())
            answer.extend(list(self.db.link.items()))
            return answer
        except Exception as e:
            logger().error(f"Error retrieving all atoms: {str(e)}")
            raise e

    def commit(self, **kwargs) -> None:
        raise NotImplementedError()<|MERGE_RESOLUTION|>--- conflicted
+++ resolved
@@ -547,13 +547,8 @@
     def create_field_index(
         self,
         atom_type: str,
-<<<<<<< HEAD
-        field: Optional[str] = None,
-        type: Optional[str] = None,
-=======
         fields: List[str],
         named_type: Optional[str] = None,
->>>>>>> 02195b4c
         composite_type: Optional[List[Any]] = None,
         index_type: Optional[FieldIndexType] = None,
     ) -> str:
