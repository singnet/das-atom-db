from typing import Any, Dict, List, Optional, Tuple, Union

from hyperon_das_atomdb.entity import Database, Link
from hyperon_das_atomdb.exceptions import (
    AddLinkException,
    AddNodeException,
    AtomDoesNotExistException,
    LinkDoesNotExistException,
    NodeDoesNotExistException,
)
from hyperon_das_atomdb.i_database import (
    UNORDERED_LINK_TYPES,
    WILDCARD,
    IAtomDB,
)
from hyperon_das_atomdb.utils.decorators import set_is_toplevel
from hyperon_das_atomdb.utils.expression_hasher import ExpressionHasher
from hyperon_das_atomdb.utils.patterns import build_patern_keys


class InMemoryDB(IAtomDB):
    """A concrete implementation using hashtable (dict)"""

    def __repr__(self) -> str:
        return "<Atom database InMemory>"  # pragma no cover

    def __init__(self, database_name: str = 'das') -> None:
        self.database_name = database_name
        self.db: Database = Database(
            atom_type={},
            node={},
            link=Link(arity_1={}, arity_2={}, arity_n={}),
            outgoing_set={},
            incomming_set={},
            patterns={},
            templates={},
            names={},
        )

    def _build_named_type_hash_template(
        self, template: Union[str, List[Any]]
    ) -> List[Any]:
        if isinstance(template, str):
            return ExpressionHasher.named_type_hash(template)
        else:
            return [
                self._build_named_type_hash_template(element)
                for element in template
            ]

    def _build_named_type_template(
        self, composite_type: Union[str, List[Any]]
    ) -> List[Any]:
        if isinstance(composite_type, str):
            for key, values in self.db.atom_type.items():
                if values['named_type_hash'] == composite_type:
                    return values['named_type']
            return ''
        else:
            return [
                self._build_named_type_template(element)
                for element in composite_type
            ]

    def _add_atom_type(
        self, _name: str, _type: Optional[str] = 'Type'
    ) -> Dict[str, Any]:
        name_hash = ExpressionHasher.named_type_hash(_name)
        type_hash = ExpressionHasher.named_type_hash(_type)
        typedef_mark_hash = ExpressionHasher.named_type_hash(":")

        key = ExpressionHasher.expression_hash(
            typedef_mark_hash, [name_hash, type_hash]
        )

        try:
            self.db.atom_type[key]
        except KeyError:
            base_type_hash = ExpressionHasher.named_type_hash("Type")
            composite_type = [typedef_mark_hash, type_hash, base_type_hash]
            composite_type_hash = ExpressionHasher.composite_hash(
                composite_type
            )

            self.db.atom_type[key] = {
                '_id': key,
                'composite_type_hash': composite_type_hash,
                'named_type': _name,
                'named_type_hash': name_hash,
            }

        return self.db.atom_type[key]

    def _add_names(self, _name: str, _type: str) -> Dict[str, str]:
        key = self._create_node_handle(_type, _name)
        try:
            self.db.names[key]
        except KeyError:
            self.db.names[key] = _name
        return self.db.names[key]

    def _add_outgoing_set(
        self, key: str, targets_hash: Dict[str, Any]
    ) -> None:
        outgoing_set = self.db.outgoing_set.get(key)
        if outgoing_set is None:
            self.db.outgoing_set[key] = targets_hash
        else:
            self.db.outgoing_set[key] + targets_hash

    def _add_incomming_set(
        self, key: str, targets_hash: Dict[str, Any]
    ) -> None:
        for target_hash in targets_hash:
            incomming_set = self.db.incomming_set.get(target_hash)
            if incomming_set is None:
                self.db.incomming_set[target_hash] = [key]
            else:
                self.db.incomming_set[target_hash].append(key)

    def _add_templates(
        self,
        composite_type_hash: str,
        named_type_hash: str,
        key: str,
        targets_hash: List[str],
    ) -> None:
        template_composite_type_hash = self.db.templates.get(
            composite_type_hash
        )
        template_named_type_hash = self.db.templates.get(named_type_hash)

        if template_composite_type_hash is not None:
            # template_composite_type_hash.append([key, targets_hash])
            template_composite_type_hash.append((key, tuple(targets_hash)))
        else:
            # self.db.templates[composite_type_hash] = [[key, targets_hash]]
            self.db.templates[composite_type_hash] = [
                (key, tuple(targets_hash))
            ]

        if template_named_type_hash is not None:
            # template_named_type_hash.append([key, targets_hash])
            template_named_type_hash.append((key, tuple(targets_hash)))
        else:
            # self.db.templates[named_type_hash] = [[key, targets_hash]]
            self.db.templates[named_type_hash] = [(key, tuple(targets_hash))]

    def _add_patterns(
        self, named_type_hash: str, key: str, targets_hash: List[str]
    ):
        pattern_keys = build_patern_keys([named_type_hash, *targets_hash])

        for pattern_key in pattern_keys:
            pattern_key_hash = self.db.patterns.get(pattern_key)
            if pattern_key_hash is not None:
                # pattern_key_hash.append([key, targets_hash])
                pattern_key_hash.append((key, tuple(targets_hash)))
            else:
                # self.db.patterns[pattern_key] = [[key, targets_hash]]
                self.db.patterns[pattern_key] = [(key, tuple(targets_hash))]

    def _calculate_composite_type(self, data) -> list:
        composite_type = []
        if 'targets' in data:
            for target in data['targets']:
                if 'targets' in target:
                    composite_type.append(
                        self._calculate_composite_type(target.copy())
                    )
                else:
                    composite_type.append(
                        ExpressionHasher.named_type_hash(target.get('type'))
                    )
        composite_type.insert(
            0, ExpressionHasher.named_type_hash(data.get('type'))
        )
        return composite_type

    def _calculate_targets_hash(self, data) -> List[str]:
        target_type = data['type']
        target_name = data.get('name')

        if 'targets' not in data:
            return ExpressionHasher.terminal_hash(target_type, target_name)

        if 'targets' in data:
            sub_targets = data['targets']
            result = []
            for sub_target in sub_targets:
                ret = self._calculate_targets_hash(sub_target.copy())
                result.append(ret)

            for item in result:
                if isinstance(item, list):
                    index = result.index(item)
                    result[index] = ExpressionHasher.expression_hash(
                        ExpressionHasher.named_type_hash(sub_target['type']),
                        item,
                    )

            return result

    def _calculate_composite_type_hash(self, composite_type: list) -> str:
        for _hash in composite_type:
            if isinstance(_hash, list):
                _hash_copy = list(_hash)
                self._calculate_composite_type_hash(_hash_copy)
                index = composite_type.index(_hash)
                composite_type[index] = ExpressionHasher.composite_hash(
                    _hash_copy
                )
        return ExpressionHasher.composite_hash(composite_type)

    def _filter_non_toplevel(self, matches: list) -> list:
        matches_toplevel_only = []
        for match in matches:
            link_handle = match[0]
            links = self.db.link.get_table(len(match[-1]))
            if links[link_handle]['is_toplevel']:
                matches_toplevel_only.append(match)
        return matches_toplevel_only

    def get_node_handle(self, node_type: str, node_name: str) -> str:
        node_handle = self._create_node_handle(node_type, node_name)
        try:
            self.db.node[node_handle]
            return node_handle
        except KeyError:
            raise NodeDoesNotExistException(
                message='This node does not exist',
                details=f'{node_type}:{node_name}',
            )

    def get_node_name(self, node_handle: str) -> str:
        try:
            node = self.db.node[node_handle]
            return node['name']
        except KeyError:
            raise NodeDoesNotExistException(
                message='This node does not exist',
                details=f'node_handle: {node_handle}',
            )

    def get_node_type(self, node_handle: str) -> str:
        try:
            node = self.db.node[node_handle]
            return node['named_type']
        except KeyError:
            raise NodeDoesNotExistException(
                message='This node does not exist',
                details=f'node_handle: {node_handle}',
            )

    def get_matched_node_name(
        self, node_type: str, substring: Optional[str] = ''
    ) -> str:
        node_type_hash = ExpressionHasher.named_type_hash(node_type)
        return [
            key
            for key, value in self.db.node.items()
            if substring in value['name']
            and node_type_hash == value['composite_type_hash']
        ]

    def get_all_nodes(self, node_type: str, names: bool = False) -> List[str]:
        node_type_hash = ExpressionHasher.named_type_hash(node_type)

        if names:
            return [
                value['name']
                for value in self.db.node.values()
                if value['composite_type_hash'] == node_type_hash
            ]
        else:
            return [
                key
                for key, value in self.db.node.items()
                if value['composite_type_hash'] == node_type_hash
            ]

    def get_link_handle(
        self, link_type: str, target_handles: List[str]
    ) -> str:
        link_handle = self._create_link_handle(link_type, target_handles)
        arity = len(target_handles)
        try:
            table = self.db.link.get_table(arity)
            table[link_handle]
            return link_handle
        except KeyError:
            raise LinkDoesNotExistException(
                message='This link does not exist',
                details=f'{link_type}:{target_handles}',
            )

<<<<<<< HEAD
=======
    def get_link_type(self, link_handle: str) -> str:
        try:
            tables = self.db.link.all_tables()
            link = tables.get(link_handle)
            return link['named_type']
        except KeyError:
            raise LinkDoesNotExistException(
                message='This link does not exist',
                details=f'link_handle: {link_handle}',
            )

    def link_exists(self, link_type: str, target_handles: List[str]) -> bool:
        try:
            self.get_link_handle(link_type, target_handles)
            return True
        except LinkDoesNotExistException:
            return False

>>>>>>> c4aa3717
    def get_link_targets(self, link_handle: str) -> List[str]:
        try:
            answer = self.db.outgoing_set[link_handle]
            return answer
        except KeyError:
            raise LinkDoesNotExistException(
                message='This link does not exist',
                details=f'link_handle: {link_handle}',
            )

    def is_ordered(self, link_handle: str) -> bool:
        tables = self.db.link.all_tables()
        data = tables.get(link_handle)
        if data is not None:
            return True
        return False

    def get_matched_links(
        self,
        link_type: str,
        target_handles: List[str],
        extra_parameters: Optional[Dict[str, Any]] = None,
    ) -> list:
        if link_type != WILDCARD and WILDCARD not in target_handles:
            try:
                link_handle = self.get_link_handle(link_type, target_handles)
                return [link_handle]
            except LinkDoesNotExistException as e:
                raise e

        if link_type == WILDCARD:
            link_type_hash = WILDCARD
        else:
            link_type_hash = ExpressionHasher.named_type_hash(link_type)

        if link_type in UNORDERED_LINK_TYPES:
            target_handles = sorted(target_handles)

        pattern_hash = ExpressionHasher.composite_hash(
            [link_type_hash, *target_handles]
        )

        patterns_matched = self.db.patterns.get(pattern_hash, [])

        if len(patterns_matched) > 0:
            if extra_parameters and extra_parameters.get('toplevel_only'):
                return self._filter_non_toplevel(patterns_matched)

        return patterns_matched

    def get_matched_type_template(
        self,
        template: List[Any],
        extra_parameters: Optional[Dict[str, Any]] = None,
    ) -> List[str]:
        template = self._build_named_type_hash_template(template)
        template_hash = ExpressionHasher.composite_hash(template)
        templates_matched = self.db.templates.get(template_hash, [])
        if len(templates_matched) > 0:
            if extra_parameters and extra_parameters.get('toplevel_only'):
                return self._filter_non_toplevel(templates_matched)
        return templates_matched

    def get_matched_type(
        self, link_type: str, extra_parameters: Optional[Dict[str, Any]] = None
    ) -> List[str]:
        link_type_hash = ExpressionHasher.named_type_hash(link_type)
        templates_matched = self.db.templates.get(link_type_hash, [])
        if len(templates_matched) > 0:
            if extra_parameters and extra_parameters.get('toplevel_only'):
                return self._filter_non_toplevel(templates_matched)
        return templates_matched

    def get_atom_as_dict(
        self, handle: str, arity: Optional[int] = 0
    ) -> Dict[str, Any]:
        try:
            node = self.db.node[handle]
            return {
                'handle': node['_id'],
                'type': node['named_type'],
                'name': node['name'],
            }
        except KeyError:
            try:
                if arity > 0:
                    table = self.db.link.get_table(arity)
                else:
                    table = self.db.link.all_tables()

                link = table[handle]
                return {
                    'handle': link['_id'],
                    'type': link['named_type'],
                    'template': self._build_named_type_template(
                        link['composite_type']
                    ),
                    'targets': self.get_link_targets(link['_id']),
                }
            except KeyError:
                raise AtomDoesNotExistException(
                    message='This atom does not exist',
                    details=f'handle: {handle}',
                )

    def get_atom_as_deep_representation(
        self, handle: str, arity: Optional[int] = 0
    ) -> Dict[str, Any]:
        try:
            node = self.db.node[handle]
            return {'type': node['named_type'], 'name': node['name']}
        except KeyError:
            try:
                if arity > 0:
                    table = self.db.link.get_table(arity)
                else:
                    table = self.db.link.all_tables()

                link = table[handle]
                return {
                    'type': link['named_type'],
                    'targets': [
                        self.get_atom_as_deep_representation(target)
                        for target in self.get_link_targets(link['_id'])
                    ],
                }
            except KeyError:
                raise AtomDoesNotExistException(
                    message='This atom does not exist',
                    details=f'handle: {handle}',
                )

    def count_atoms(self) -> Tuple[int, int]:
        nodes = self.db.node
        links = self.db.link.all_tables()
        return (len(nodes), len(links))

    def clear_database(self) -> None:
        self.db = Database(
            atom_type={},
            node={},
            link=Link(arity_1={}, arity_2={}, arity_n={}),
            outgoing_set={},
            incomming_set={},
            patterns={},
            templates={},
            names={},
        )

    def add_node(self, node_params: Dict[str, Any]) -> Dict[str, Any]:
        """
        Adds a node to the in-memory database.

        This method allows you to add a node to the database
        with the specified node parameters. A node must have 'type' and
        'name' fields in the node_params dictionary.

        Args:
            node_params (Dict[str, Any]): A dictionary containing
                node parameters. It should have the following keys:
                - 'type': The type of the node.
                - 'name': The name of the node.

        Returns:
            Dict[str, Any]: The information about the added node,
            including its unique key and other details.

        Raises:
            AddNodeException: If the 'type' or 'name' fields are missing
                in node_params.

        Note:
            This method creates a unique key for the node based on its type
            and name. If a node with the same key already exists,
            it just returns the node.

        Example:
            To add a node, use this method like this:
            >>> node_params = {
                    'type': 'Reactome',
                    'name': 'Reactome:R-HSA-164843',
                }
            >>> db.add_node(node_params)
        """
        if 'type' not in node_params or 'name' not in node_params:
            raise AddNodeException(
                message='The "name" and "type" fields must be sent',
                details=node_params,
            )
        node_params_copy = node_params.copy()
        node_type = node_params_copy.pop('type')
        node_name = node_params_copy.pop('name')

        key = self._create_node_handle(node_type, node_name)

        try:
            self.db.node[key]
        except KeyError:
            self.db.node[key] = {
                '_id': key,
                'composite_type_hash': ExpressionHasher.named_type_hash(
                    node_type
                ),
                'name': node_name,
                'named_type': node_type,
            }
            self.db.node[key].update(node_params_copy)

        # self._add_atom_type(_name=node_name, _type=node_type)
        self._add_atom_type(_name=node_type)
        self._add_names(_name=node_name, _type=node_type)

        return self.db.node[key]

    @set_is_toplevel
    def add_link(self, link_params: Dict[str, Any]) -> Dict[str, Any]:
        """
        Adds a link to the in-memory database.

        This method allows to add a link to the database with the specified
            link parameters.
        A link must have a 'type' and 'targets' field
            in the link_params dictionary.

        Args:
            link_params (Dict[str, Any]): A dictionary containing
                link parameters.
                It should have the following keys:
                - 'type': The type of the link.
                - 'targets': A list of target elements.

        Returns:
            Dict[str, Any]: The information about the added link,
                including its unique key and other details.

        Raises:
            AddLinkException: If the 'type' or 'targets' fields
                are missing in link_params.

        Note:
            This method supports recursion when a target element
                itself contains links.
            It calculates a unique key for the link based on
                its type and targets.
            If a link with the same key already exists,
                it just returns the link.

        Example:
            To add a link, use this method like this:
            >>> link_params = {
                    'type': 'Evaluation',
                    'targets': [
                        {
                            'type': 'Predicate',
                            'name': 'Predicate:has_name'
                        },
                        {
                            'type': 'Set',
                            'targets': [
                                {
                                    'type': 'Reactome',
                                    'name': 'Reactome:R-HSA-164843',
                                },
                                {
                                    'type': 'Concept',
                                    'name': 'Concept:2-LTR circle formation',
                                },
                            ],
                        },
                    ],
                }
            >>> db.add_link(link_params)
        """

        if 'type' not in link_params or 'targets' not in link_params:
            raise AddLinkException(
                message='The "type" and "targets" fields must be sent',
                details=link_params,
            )

        link_params_copy = link_params.copy()

        link_type = link_params_copy.pop('type')
        targets = link_params_copy.pop('targets')

        data = {'type': link_type, 'targets': targets}

        for target in targets:
            if 'targets' not in target.keys():
                self.add_node(target.copy())
            else:
                # recursion without decorator
                self.add_link.__wrapped__(self, target.copy())

        targets_hash = self._calculate_targets_hash(data)
        link_type_hash = ExpressionHasher.named_type_hash(link_type)
        key = ExpressionHasher.expression_hash(link_type_hash, targets_hash)

        composite_type = self._calculate_composite_type(data)
        composite_type_copy = composite_type[:]

        arity_number = len(targets)
        link_db = self.db.link.get_table(arity_number)

        try:
            link_db[key]
        except KeyError:
            link_db[key] = {
                '_id': key,
                'composite_type_hash': self._calculate_composite_type_hash(
                    composite_type_copy
                ),
                'is_toplevel': False,
                'composite_type': composite_type,
                'named_type': link_type,
                'named_type_hash': ExpressionHasher.named_type_hash(link_type),
            }

            for item in range(arity_number):
                link_db[key][f'key_{item}'] = targets_hash[item]

            link_db[key].update(link_params_copy)

            self._add_atom_type(_name=link_type)

            self._add_outgoing_set(key, targets_hash)

            self._add_incomming_set(key, targets_hash)

            self._add_templates(
                link_db[key]['composite_type_hash'],
                link_db[key]['named_type_hash'],
                link_db[key]['_id'],
                targets_hash,
            )

            self._add_patterns(
                link_db[key]['named_type_hash'],
                link_db[key]['_id'],
                targets_hash,
            )

        return link_db[key]<|MERGE_RESOLUTION|>--- conflicted
+++ resolved
@@ -294,8 +294,6 @@
                 details=f'{link_type}:{target_handles}',
             )
 
-<<<<<<< HEAD
-=======
     def get_link_type(self, link_handle: str) -> str:
         try:
             tables = self.db.link.all_tables()
@@ -307,14 +305,6 @@
                 details=f'link_handle: {link_handle}',
             )
 
-    def link_exists(self, link_type: str, target_handles: List[str]) -> bool:
-        try:
-            self.get_link_handle(link_type, target_handles)
-            return True
-        except LinkDoesNotExistException:
-            return False
-
->>>>>>> c4aa3717
     def get_link_targets(self, link_handle: str) -> List[str]:
         try:
             answer = self.db.outgoing_set[link_handle]
