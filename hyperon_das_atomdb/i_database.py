--- conflicted
+++ resolved
@@ -31,7 +31,16 @@
         )
 
     def node_exists(self, node_type: str, node_name: str) -> bool:
-<<<<<<< HEAD
+        """
+        Check if a node with the specified type and name exists in the database.
+
+        Args:
+            node_type (str): The node type.
+            node_name (str): The node name.
+
+        Returns:
+            bool: True if the node exists, False otherwise.
+        """
         try:
             self.get_node_handle(node_type, node_name)
             return True
@@ -39,6 +48,16 @@
             return False
 
     def link_exists(self, link_type: str, target_handles: List[str]) -> bool:
+        """
+        Check if a link with the specified type and targets exists in the database.
+
+        Args:
+            link_type (str): The link type.
+            targets (List[str]): A list of link target identifiers.
+
+        Returns:
+            bool: True if the link exists, False otherwise.
+        """
         try:
             self.get_link_handle(link_type, target_handles)
             return True
@@ -47,62 +66,70 @@
 
     @abstractmethod
     def get_node_handle(self, node_type: str, node_name: str) -> str:
+        """
+        Get the handle of the node with the specified type and name.
+
+        Args:
+            node_type (str): The node type.
+            node_name (str): The node name.
+
+        Returns:
+            str: The node handle.
+        """
         ...  # pragma no cover
 
     @abstractmethod
     def get_node_name(self, node_handle: str) -> str:
+        """
+        Get the name of the node with the specified handle.
+
+        Args:
+            node_handle (str): The node handle.
+
+        Returns:
+            str: The node name.
+        """
         ...  # pragma no cover
 
     @abstractmethod
     def get_node_type(self, node_handle: str) -> str:
+        """
+        Get the type of the node with the specified handle.
+
+        Args:
+            node_handle (str): The node handle.
+
+        Returns:
+            str: The node type.
+        """
         ...  # pragma no cover
 
     @abstractmethod
     def get_matched_node_name(self, node_type: str, substring: str) -> str:
+        """
+        Get the name of a node of the specified type containing the given substring.
+
+        Args:
+            node_type (str): The node type.
+            substring (str): The substring to search for in node names.
+
+        Returns:
+            str: The name of the matching node.
+        """
         ...  # pragma no cover
 
     @abstractmethod
     def get_all_nodes(self, node_type: str, names: bool = False) -> List[str]:
-=======
-        """
-        Check if a node with the specified type and name exists in the database.
-
-        Args:
-            node_type (str): The node type.
-            node_name (str): The node name.
-
-        Returns:
-            bool: True if the node exists, False otherwise.
-        """
-        ...  # pragma no cover
-
-    @abstractmethod
-    def link_exists(self, link_type: str, targets: List[str]) -> bool:
-        """
-        Check if a link with the specified type and targets exists in the database.
-
-        Args:
-            link_type (str): The link type.
-            targets (List[str]): A list of link target identifiers.
-
-        Returns:
-            bool: True if the link exists, False otherwise.
-        """
-        ...  # pragma no cover
-
-    @abstractmethod
-    def get_node_handle(self, node_type: str, node_name: str) -> str:
-        """
-        Get the handle of the node with the specified type and name.
-
-        Args:
-            node_type (str): The node type.
-            node_name (str): The node name.
-
-        Returns:
-            str: The node handle.
-        """
->>>>>>> c4aa3717
+        """
+        Get all nodes of a specific type.
+
+        Args:
+            node_type (str): The node type.
+            names (bool, optional): If True, return node names instead of handles. Default is False.
+
+        Returns:
+            List[str]: A list of node handles or names, depending on the value of 'names'.
+        """
         ...  # pragma no cover
 
     @abstractmethod
@@ -122,6 +149,19 @@
         ...  # pragma no cover
 
     @abstractmethod
+    def get_link_type(self, link_handle: str) -> str:
+        """
+        Get the type of the link with the specified handle.
+
+        Args:
+            link_handle (str): The link handle.
+
+        Returns:
+            str: The link type.
+        """
+        ...  # pragma no cover
+
+    @abstractmethod
     def get_link_targets(self, link_handle: str) -> List[str]:
         """
         Get the target handles of a link specified by its handle.
@@ -135,27 +175,14 @@
         ...  # pragma no cover
 
     @abstractmethod
-    def get_link_type(self, link_handle: str) -> str:
-        """
-        Get the type of the link with the specified handle.
+    def is_ordered(self, link_handle: str) -> bool:
+        """
+        Check if a link specified by its handle is ordered.
 
         Args:
             link_handle (str): The link handle.
 
         Returns:
-            str: The link type.
-        """
-        ...  # pragma no cover
-
-    @abstractmethod
-    def is_ordered(self, link_handle: str) -> bool:
-        """
-        Check if a link specified by its handle is ordered.
-
-        Args:
-            link_handle (str): The link handle.
-
-        Returns:
             bool: True if the link is ordered, False otherwise.
         """
         ...  # pragma no cover
@@ -175,23 +202,6 @@
         ...  # pragma no cover
 
     @abstractmethod
-<<<<<<< HEAD
-=======
-    def get_all_nodes(self, node_type: str, names: bool = False) -> List[str]:
-        """
-        Get all nodes of a specific type.
-
-        Args:
-            node_type (str): The node type.
-            names (bool, optional): If True, return node names instead of handles. Default is False.
-
-        Returns:
-            List[str]: A list of node handles or names, depending on the value of 'names'.
-        """
-        ...  # pragma no cover
-
-    @abstractmethod
->>>>>>> c4aa3717
     def get_matched_type_template(self, template: List[Any]) -> List[str]:
         """
         Get nodes that match a specified template.
@@ -218,87 +228,6 @@
         ...  # pragma no cover
 
     @abstractmethod
-<<<<<<< HEAD
-    def get_atom_as_dict(self, handle: str, arity: int):
-        ...  # pragma no cover
-
-    @abstractmethod
-    def get_atom_as_deep_representation(self, handle: str, arity: int):
-        ...  # pragma no cover
-
-    @abstractmethod
-    def count_atoms(self):
-        ...  # pragma no cover
-
-    @abstractmethod
-    def clear_database(self) -> None:
-        ...  # pragma no cover
-
-    # def add_node(self, node_type: str, node_name: str) -> None:
-    #     ...  # pragma no cover
-
-    # def add_link(self, link_type: str, targets: List[str]) -> None:
-    #     ...  # pragma no cover
-=======
-    def get_node_name(self, node_handle: str) -> str:
-        """
-        Get the name of the node with the specified handle.
-
-        Args:
-            node_handle (str): The node handle.
-
-        Returns:
-            str: The node name.
-        """
-        ...  # pragma no cover
-
-    @abstractmethod
-    def get_node_type(self, node_handle: str) -> str:
-        """
-        Get the type of the node with the specified handle.
-
-        Args:
-            node_handle (str): The node handle.
-
-        Returns:
-            str: The node type.
-        """
-        ...  # pragma no cover
-
-    @abstractmethod
-    def get_matched_node_name(self, node_type: str, substring: str) -> str:
-        """
-        Get the name of a node of the specified type containing the given substring.
-
-        Args:
-            node_type (str): The node type.
-            substring (str): The substring to search for in node names.
-
-        Returns:
-            str: The name of the matching node.
-        """
-        ...  # pragma no cover
-
-    def add_node(self, node_type: str, node_name: str) -> None:
-        """
-        Add a node with the specified type and name to the database.
-
-        Args:
-            node_type (str): The node type.
-            node_name (str): The node name.
-        """
-        ...  # pragma no cover
-
-    def add_link(self, link_type: str, targets: List[str]) -> None:
-        """
-        Add a link with the specified type and targets to the database.
-
-        Args:
-            link_type (str): The link type.
-            targets (List[str]): A list of link target identifiers.
-        """
-        ...  # pragma no cover
-
     def get_atom_as_dict(self, handle: str, arity: int):
         """
         Get an atom as a dictionary representation.
@@ -312,6 +241,7 @@
         """
         ...  # pragma no cover
 
+    @abstractmethod
     def get_atom_as_deep_representation(self, handle: str, arity: int):
         """
         Get an atom as a deep representation.
@@ -325,6 +255,7 @@
         """
         ...  # pragma no cover
 
+    @abstractmethod
     def count_atoms(self):
         """
         Count the total number of atoms in the database.
@@ -334,6 +265,7 @@
         """
         ...  # pragma no cover
 
+    @abstractmethod
     def clear_database(self) -> None:
         """
         Clear the entire database, removing all data.
@@ -342,4 +274,23 @@
             None
         """
         ...  # pragma no cover
->>>>>>> c4aa3717
+
+    def add_node(self, node_type: str, node_name: str) -> None:
+        """
+        Add a node with the specified type and name to the database.
+
+        Args:
+            node_type (str): The node type.
+            node_name (str): The node name.
+        """
+        ...  # pragma no cover
+
+    def add_link(self, link_type: str, targets: List[str]) -> None:
+        """
+        Add a link with the specified type and targets to the database.
+
+        Args:
+            link_type (str): The link type.
+            targets (List[str]): A list of link target identifiers.
+        """
+        ...  # pragma no cover