--- conflicted
+++ resolved
@@ -51,6 +51,7 @@
     PATTERNS = 'patterns'
     TEMPLATES = 'templates'
     NAMED_ENTITIES = 'names'
+
 
 class NodeDocuments:
     def __init__(self, collection) -> None:
@@ -290,6 +291,13 @@
                 return document
         return None
 
+    def _retrieve_key_value(self, prefix: str, key: str) -> List[str]:
+        members = self.redis.smembers(_build_redis_key(prefix, key))
+        if prefix in self.use_targets:
+            return [pickle.loads(t) for t in members]
+        else:
+            return [*members]
+
     def _build_named_type_hash_template(self, template: Union[str, List[Any]]) -> List[Any]:
         if isinstance(template, str):
             return self._get_atom_type_hash(template)
@@ -437,29 +445,20 @@
         if len(patterns_matched) > 0:
             if extra_parameters and extra_parameters.get("toplevel_only"):
                 return self._filter_non_toplevel(patterns_matched)
+
         return patterns_matched
 
     def get_incoming_links(
-<<<<<<< HEAD
-        self, atom_handle: str, handles_only: bool = False
-    ) -> List[Dict[str, Any]]:
-        links = self._retrieve_incoming_set(atom_handle)
-=======
         self, atom_handle: str, **kwargs
     ) -> List[Union[Tuple[Dict[str, Any], List[Dict[str, Any]]], Dict[str, Any]]]:
         answer = self._retrieve_key_value(KeyPrefix.INCOMING_SET, atom_handle)
->>>>>>> c35b792c
 
         if not links:
             return []
 
-<<<<<<< HEAD
-        if handles_only:
-=======
         links = [h.decode() for h in answer]
 
         if kwargs.get('handles_only', False):
->>>>>>> c35b792c
             return links
 
         links_document = [self.get_atom(handle, **kwargs) for handle in links]
