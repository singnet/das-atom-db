import json
import pathlib
from unittest import mock

import mongomock
import pytest
from pymongo.errors import OperationFailure
from redis import Redis

from hyperon_das_atomdb.adapters import RedisMongoDB
from hyperon_das_atomdb.adapters.redis_mongo_db import MongoCollectionNames
from hyperon_das_atomdb.database import FieldIndexType, FieldNames
from hyperon_das_atomdb.exceptions import LinkDoesNotExist, NodeDoesNotExist
from hyperon_das_atomdb.utils.expression_hasher import ExpressionHasher


def loader(file_name):
    path = pathlib.Path(__file__).parent.resolve()
    with open(f'{path}/data/{file_name}') as f:
        return json.load(f)


outgoing_set_redis_mock_data = loader('outgoing_set_redis_data.json')
incoming_set_redis_mock_data = loader('incoming_set_redis_data.json')
patterns_redis_mock_data = loader('patterns_redis_data.json')
templates_redis_mock_data = loader('templates_redis_data.json')
names_redis_mock_data = loader('names_redis_data.json')


class TestRedisMongoDB:
    @pytest.fixture()
    def mongo_db(self):
        return mongomock.MongoClient().db

    @pytest.fixture()
    def redis_db(self):
        redis_db = mock.MagicMock(spec=Redis)

        def smembers(key: str):
            if 'incoming_set' in key:
                for data in incoming_set_redis_mock_data:
                    if list(data.keys())[0] == key:
                        return list(data.values())[0]
                return []
            elif 'patterns' in key:
                return patterns_redis_mock_data.get(key, [])
            elif 'templates' in key:
                return templates_redis_mock_data.get(key, [])
            else:
                assert False

        def lrange(key: str, start: int, end: int):
            if 'outgoing_set' in key:
                for d in outgoing_set_redis_mock_data:
                    if key in d:
                        return d[key]
                return []
            else:
                assert False

        def get(key: str):
            if 'names' in key:
                return names_redis_mock_data.get(key)
            elif 'outgoing_set' in key:
                for d in outgoing_set_redis_mock_data:
                    if key in d:
                        return d[key]
                return []
            else:
                assert False

        def commit():
            pass

        redis_db.smembers = mock.Mock(side_effect=smembers)
        redis_db.lrange = mock.Mock(side_effect=lrange)
        redis_db.get = mock.Mock(side_effect=get)
        redis_db.commit = mock.Mock(side_effect=commit)
        return redis_db

    @pytest.fixture(scope='function')
    def database(self, mongo_db, redis_db):
        with mock.patch(
            'hyperon_das_atomdb.adapters.redis_mongo_db.RedisMongoDB._connection_mongo_db',
            return_value=mongo_db,
        ), mock.patch(
            'hyperon_das_atomdb.adapters.redis_mongo_db.RedisMongoDB._connection_redis',
            return_value=redis_db,
        ):
            db = RedisMongoDB()
            db.mongo_atoms_collection = mongo_db.collection
            db.mongo_types_collection = mongo_db.collection

            db.mongo_atoms_collection.insert_many(loader('atom_collection_data.json'))
            db.all_mongo_collections = [
                (MongoCollectionNames.ATOMS, db.mongo_atoms_collection),
                (MongoCollectionNames.ATOM_TYPES, db.mongo_types_collection),
            ]
            db.mongo_bulk_insertion_buffer = {
                MongoCollectionNames.ATOMS: tuple([db.mongo_atoms_collection, set()]),
                MongoCollectionNames.ATOM_TYPES: tuple([db.mongo_types_collection, set()]),
            }
        return db

    def test_node_exists(self, database: RedisMongoDB):
        node_type = 'Concept'
        node_name = 'monkey'

        resp = database.node_exists(node_type, node_name)

        assert resp is True

    def test_node_exists_false(self, database: RedisMongoDB):
        node_type = 'Concept'
        node_name = 'human-fake'

        resp = database.node_exists(node_type, node_name)

        assert resp is False

    def test_link_exists(self, database: RedisMongoDB):
        human = ExpressionHasher.terminal_hash('Concept', 'human')
        monkey = ExpressionHasher.terminal_hash('Concept', 'monkey')

        resp = database.link_exists('Similarity', [human, monkey])

        assert resp is True

    def test_link_exists_false(self, database: RedisMongoDB):
        human = ExpressionHasher.terminal_hash('Concept', 'fake')
        monkey = ExpressionHasher.terminal_hash('Concept', 'monkey')

        resp = database.link_exists('Similarity', [human, monkey])

        assert resp is False

    def test_get_node_handle(self, database: RedisMongoDB):
        node_type = 'Concept'
        node_name = 'human'

        resp = database.get_node_handle(node_type, node_name)

        assert resp == ExpressionHasher.terminal_hash('Concept', 'human')

    def test_get_node_handle_node_does_not_exist(self, database: RedisMongoDB):
        node_type = 'Fake'
        node_name = 'Fake2'

        with pytest.raises(NodeDoesNotExist) as exc_info:
            database.get_node_handle(node_type, node_name)
        assert exc_info.type is NodeDoesNotExist
        assert exc_info.value.args[0] == "Nonexistent node"

    def test_get_link_handle(self, database: RedisMongoDB):
        human = ExpressionHasher.terminal_hash('Concept', 'human')
        chimp = ExpressionHasher.terminal_hash('Concept', 'chimp')

        resp = database.get_link_handle(link_type='Similarity', target_handles=[human, chimp])

        assert resp is not None

    def test_get_link_handle_link_does_not_exist(self, database: RedisMongoDB):
        brazil = ExpressionHasher.terminal_hash('Concept', 'brazil')
        travel = ExpressionHasher.terminal_hash('Concept', 'travel')

        with pytest.raises(LinkDoesNotExist) as exc_info:
            database.get_link_handle(link_type='Similarity', target_handles=[brazil, travel])
        assert exc_info.type is LinkDoesNotExist
        assert exc_info.value.args[0] == "Nonexistent link"

    def test_get_link_targets(self, database: RedisMongoDB):
        human = database.get_node_handle('Concept', 'human')
        mammal = database.get_node_handle('Concept', 'mammal')
        handle = database.get_link_handle('Inheritance', [human, mammal])
        assert database.get_link_targets(handle)

    def test_get_link_targets_invalid(self, database: RedisMongoDB):
        human = database.get_node_handle('Concept', 'human')
        mammal = database.get_node_handle('Concept', 'mammal')
        handle = database.get_link_handle('Inheritance', [human, mammal])

        with pytest.raises(ValueError) as exc_info:
            database.get_link_targets(f'{handle}-Fake')
        assert exc_info.type is ValueError
        assert exc_info.value.args[0] == f"Invalid handle: {handle}-Fake"

    def test_is_ordered(self, database: RedisMongoDB):
        human = database.get_node_handle('Concept', 'human')
        monkey = database.get_node_handle('Concept', 'monkey')
        mammal = database.get_node_handle('Concept', 'mammal')
        link_1 = database.get_link_handle('Inheritance', [human, mammal])
        link_2 = database.get_link_handle('Similarity', [human, monkey])
        assert database.is_ordered(link_1)
        assert database.is_ordered(link_2)

    def test_is_ordered_invalid(self, database: RedisMongoDB):
        human = database.get_node_handle('Concept', 'human')
        mammal = database.get_node_handle('Concept', 'mammal')
        link = database.get_link_handle('Inheritance', [human, mammal])
        with pytest.raises(ValueError) as exc_info:
            database.get_link_targets(f'{link}-Fake')
        assert exc_info.type is ValueError
        assert exc_info.value.args[0] == f"Invalid handle: {link}-Fake"

    def test_get_matched_links_without_wildcard(self, database: RedisMongoDB):
        link_type = 'Similarity'
        human = ExpressionHasher.terminal_hash('Concept', 'human')
        monkey = ExpressionHasher.terminal_hash('Concept', 'monkey')
        link_handle = database.get_link_handle(link_type, [human, monkey])
        expected = [link_handle]
        actual = database.get_matched_links(link_type, [human, monkey])

        assert expected == actual

    def test_get_matched_links_link_equal_wildcard(self, database: RedisMongoDB):
        link_type = '*'
        human = ExpressionHasher.terminal_hash('Concept', 'human')
        chimp = ExpressionHasher.terminal_hash('Concept', 'chimp')
        expected = [
            [
                'b5459e299a5c5e8662c427f7e01b3bf1',
                'af12f10f9ae2002a1607ba0b47ba8407',
                '5b34c54bee150c04f9fa584b899dc030',
            ]
        ]
        actual = database.get_matched_links(link_type, [human, chimp])

        assert expected == actual

    def test_get_matched_links_link_diff_wildcard(self, database: RedisMongoDB):
        link_type = 'Similarity'
        chimp = ExpressionHasher.terminal_hash('Concept', 'chimp')
        expected = [
            [
                '31535ddf214f5b239d3b517823cb8144',
                '1cdffc6b0b89ff41d68bec237481d1e1',
                '5b34c54bee150c04f9fa584b899dc030',
            ],
            [
                'b5459e299a5c5e8662c427f7e01b3bf1',
                'af12f10f9ae2002a1607ba0b47ba8407',
                '5b34c54bee150c04f9fa584b899dc030',
            ],
        ]
        actual = database.get_matched_links(link_type, ['*', chimp])

        assert expected == actual

    def test_get_matched_links_toplevel_only(self, database: RedisMongoDB):
        expected = [
            [
                'd542caa94b57219f1e489e3b03be7126',
                'a912032ece1826e55fa583dcaacdc4a9',
                '1e8ba9639663105e6c735ba83174f789',
            ]
        ]
        actual = database.get_matched_links('Evaluation', ['*', '*'], toplevel_only=True)

        assert expected == actual
        assert len(actual) == 1

    def test_get_all_nodes(self, database: RedisMongoDB):
        ret = database.get_all_nodes('Concept')
        assert len(ret) == 14
        ret = database.get_all_nodes('Concept', True)
        assert len(ret) == 14
        ret = database.get_all_nodes('ConceptFake')
        assert len(ret) == 0

    def test_get_matched_type_template(self, database: RedisMongoDB):
        v1 = database.get_matched_type_template(['Inheritance', 'Concept', 'Concept'])
        v2 = database.get_matched_type_template(['Similarity', 'Concept', 'Concept'])
        v3 = database.get_matched_type_template(['Inheritance', 'Concept', 'blah'])
        v4 = database.get_matched_type_template(['Similarity', 'blah', 'Concept'])
        v5 = database.get_matched_links('Inheritance', ['*', '*'])
        v6 = database.get_matched_links('Similarity', ['*', '*'])
        assert len(v1) == 12
        assert len(v2) == 14
        assert len(v3) == 0
        assert len(v4) == 0
        assert v1 == v5
        assert v2 == v6

    def test_get_matched_type_template_error(self, database: RedisMongoDB):
        with mock.patch(
            'hyperon_das_atomdb.adapters.redis_mongo_db.RedisMongoDB._build_named_type_hash_template',
            return_value=mock.MagicMock(side_effect=Exception("Test")),
        ):
            with pytest.raises(ValueError) as exc_info:
                database.get_matched_type_template(['Inheritance', 'Concept', 'Concept'])
            assert exc_info.type is ValueError

    def test_get_matched_type(self, database: RedisMongoDB):
        inheritance = database.get_matched_type('Inheritance')
        similarity = database.get_matched_type('Similarity')
        assert len(inheritance) == 12
        assert len(similarity) == 14

    def test_get_matched_type_toplevel_only(self, database: RedisMongoDB):
        ret = database.get_matched_type('Evaluation')
        assert len(ret) == 2

        ret = database.get_matched_type('Evaluation', toplevel_only=True)

        assert len(ret) == 1

    def test_get_node_name(self, database: RedisMongoDB):
        node_type = 'Concept'
        node_name = 'monkey'

        handle = database.get_node_handle(node_type, node_name)
        db_name = database.get_node_name(handle)

        assert db_name == node_name

    def test_get_node_name_value_error(self, database: RedisMongoDB):
        with mock.patch(
            'hyperon_das_atomdb.adapters.redis_mongo_db.RedisMongoDB._retrieve_name',
            return_value=None,
        ):
            with pytest.raises(ValueError) as exc_info:
                database.get_node_name('handle')
            assert exc_info.type is ValueError
            assert exc_info.value.args[0] == "Invalid handle: handle"

    def test_get_matched_node_name(self, database: RedisMongoDB):
        expected = sorted(
            [
                database.get_node_handle('Concept', 'human'),
                database.get_node_handle('Concept', 'mammal'),
                database.get_node_handle('Concept', 'animal'),
            ]
        )
        actual = sorted(database.get_node_by_name('Concept', 'ma'))

        assert expected == actual
        assert sorted(database.get_node_by_name('blah', 'Concept')) == []
        assert sorted(database.get_node_by_name('Concept', 'blah')) == []

    def test_get_startswith_node_name(self, database: RedisMongoDB):
        expected = [
            database.get_node_handle('Concept', 'mammal'),
        ]
        actual = database.get_node_by_name_starting_with('Concept', 'ma')

        assert expected == actual

    def test_get_node_by_field(self, database: RedisMongoDB):
        expected = [
            database.get_node_handle('Concept', 'mammal'),
        ]
        actual = database.get_atoms_by_field([{'field': 'name', 'value': 'mammal'}])

        assert expected == actual

    def test_get_atoms_by_index(self, database: RedisMongoDB):
        expected = [
            database.get_node_handle('Concept', 'mammal'),
        ]

        result = database.create_field_index('node', fields=['name'])

        with mock.patch(
            'hyperon_das_atomdb.adapters.redis_mongo_db.RedisMongoDB._retrieve_custom_index',
            return_value={'conditionals': {}},
        ):
            _, actual = database.get_atoms_by_index(result, [{'field': 'name', 'value': 'mammal'}])
        assert expected[0] == actual[0]['handle']

    def test_get_node_by_text_field(self, database: RedisMongoDB):
        expected = [
            database.get_node_handle('Concept', 'mammal'),
        ]
        actual = database.get_atoms_by_text_field("mammal", 'name')

        assert expected == actual

    def test_get_node_type(self, database: RedisMongoDB):
        monkey = database.get_node_handle('Concept', 'monkey')
        resp_node = database.get_node_type(monkey)
        assert 'Concept' == resp_node

    def test_get_node_type_without_cache(self, database: RedisMongoDB):
        from hyperon_das_atomdb.adapters import redis_mongo_db

        redis_mongo_db.USE_CACHED_NODE_TYPES = False
        monkey = database.get_node_handle('Concept', 'monkey')
        resp_node = database.get_node_type(monkey)
        assert 'Concept' == resp_node

    def test_get_link_type(self, database: RedisMongoDB):
        human = database.get_node_handle('Concept', 'human')
        chimp = database.get_node_handle('Concept', 'chimp')
        link_handle = database.get_link_handle('Similarity', [human, chimp])
        resp_link = database.get_link_type(link_handle)
        assert 'Similarity' == resp_link

    def test_get_link_type_without_cache(self, database: RedisMongoDB):
        from hyperon_das_atomdb.adapters import redis_mongo_db

        redis_mongo_db.USE_CACHED_LINK_TYPES = False
        human = database.get_node_handle('Concept', 'human')
        chimp = database.get_node_handle('Concept', 'chimp')
        link_handle = database.get_link_handle('Similarity', [human, chimp])
        resp_link = database.get_link_type(link_handle)
        assert 'Similarity' == resp_link

    def test_atom_count(self, database: RedisMongoDB):
        node_count, link_count = database.count_atoms()
        assert node_count == 14
        assert link_count == 28

    def test_add_node(self, database: RedisMongoDB):
        assert (14, 28) == database.count_atoms()
        all_nodes_before = database.get_all_nodes('Concept')
        database.add_node(
            {
                'type': 'Concept',
                'name': 'lion',
            }
        )
        database.commit()
        all_nodes_after = database.get_all_nodes('Concept')
        assert len(all_nodes_before) == 14
        assert len(all_nodes_after) == 15
        assert (15, 28) == database.count_atoms()
        new_node_handle = database.get_node_handle('Concept', 'lion')
        assert new_node_handle == ExpressionHasher.terminal_hash('Concept', 'lion')
        assert new_node_handle not in all_nodes_before
        assert new_node_handle in all_nodes_after
        new_node = database.get_atom(new_node_handle)
        assert new_node['handle'] == new_node_handle
        assert new_node['named_type'] == 'Concept'
        assert new_node['name'] == 'lion'
        database.count_atoms()

    def test_add_link(self, database: RedisMongoDB):
        assert (14, 28) == database.count_atoms()

        all_nodes_before = database.get_all_nodes('Concept')
        _, similarity = database.get_all_links('Similarity')
        _, inheritance = database.get_all_links('Inheritance')
        _, evaluation = database.get_all_links('Evaluation')
        all_links_before = similarity + inheritance + evaluation
        database.add_link(
            {
                'type': 'Similarity',
                'targets': [
                    {'type': 'Concept', 'name': 'lion'},
                    {'type': 'Concept', 'name': 'cat'},
                ],
            }
        )
        database.commit()
        all_nodes_after = database.get_all_nodes('Concept')
        _, similarity = database.get_all_links('Similarity')
        _, inheritance = database.get_all_links('Inheritance')
        _, evaluation = database.get_all_links('Evaluation')
        all_links_after = similarity + inheritance + evaluation
        assert len(all_nodes_before) == 14
        assert len(all_nodes_after) == 16
        assert len(all_links_before) == 28
        assert len(all_links_after) == 29
        assert (16, 29) == database.count_atoms()

        new_node_handle = database.get_node_handle('Concept', 'lion')
        assert new_node_handle == ExpressionHasher.terminal_hash('Concept', 'lion')
        assert new_node_handle not in all_nodes_before
        assert new_node_handle in all_nodes_after
        new_node = database.get_atom(new_node_handle)
        assert new_node['handle'] == new_node_handle
        assert new_node['named_type'] == 'Concept'
        assert new_node['name'] == 'lion'

        new_node_handle = database.get_node_handle('Concept', 'cat')
        assert new_node_handle == ExpressionHasher.terminal_hash('Concept', 'cat')
        assert new_node_handle not in all_nodes_before
        assert new_node_handle in all_nodes_after
        new_node = database.get_atom(new_node_handle)
        assert new_node['handle'] == new_node_handle
        assert new_node['named_type'] == 'Concept'
        assert new_node['name'] == 'cat'

    def test_get_incoming_links(self, database: RedisMongoDB):
        h = database.get_node_handle('Concept', 'human')
        m = database.get_node_handle('Concept', 'monkey')
        s = database.get_link_handle('Similarity', [h, m])

        links = database.get_incoming_links(atom_handle=h, handles_only=False)
        atom = database.get_atom(handle=s)
        assert atom in links

        links = database.get_incoming_links(
            atom_handle=h, handles_only=False, targets_document=True
        )
        for link, targets in links:
            for a, b in zip(link['targets'], targets):
                assert a == b['handle']

        links = database.get_incoming_links(atom_handle=h, handles_only=True)
        answer = database.redis.smembers(f'incoming_set:{h}')
        assert links == [h for h in answer]
        assert s in links

        links = database.get_incoming_links(atom_handle=m, handles_only=True)
        answer = database.redis.smembers(f'incoming_set:{m}')
        assert links == [h for h in answer]

        links = database.get_incoming_links(atom_handle=s, handles_only=True)
        assert links == []

    def test_get_atom_type(self, database: RedisMongoDB):
        h = database.get_node_handle('Concept', 'human')
        m = database.get_node_handle('Concept', 'mammal')
        i = database.get_link_handle('Inheritance', [h, m])

        assert 'Concept' == database.get_atom_type(h)
        assert 'Concept' == database.get_atom_type(m)
        assert 'Inheritance' == database.get_atom_type(i)

    def test_create_field_index_node_collection(self, database: RedisMongoDB):
        database.mongo_atoms_collection = mock.Mock()
        database.mongo_atoms_collection.create_index.return_value = 'name_index_asc'
        with mock.patch(
            'hyperon_das_atomdb.index.Index.generate_index_id',
            return_value='name_index_asc',
        ), mock.patch(
            'hyperon_das_atomdb.adapters.redis_mongo_db.MongoDBIndex.index_exists',
            return_value=False,
        ):
            result = database.create_field_index('node', ['name'], 'Type')

        assert result == 'name_index_asc'
        database.mongo_atoms_collection.create_index.assert_called_once_with(
            [('name', 1)],
            name='node_name_index_asc',
            partialFilterExpression={FieldNames.TYPE_NAME: {'$eq': 'Type'}},
        )

    def test_create_field_index_link_collection(self, database: RedisMongoDB):
        database.mongo_atoms_collection = mock.Mock()
        database.mongo_atoms_collection.create_index.return_value = 'field_index_asc'
        with mock.patch(
            'hyperon_das_atomdb.index.Index.generate_index_id',
            return_value='field_index_asc',
        ), mock.patch(
            'hyperon_das_atomdb.adapters.redis_mongo_db.MongoDBIndex.index_exists',
            return_value=False,
        ):
            result = database.create_field_index('link', ['field'], 'Type')

        assert result == 'field_index_asc'
        database.mongo_atoms_collection.create_index.assert_called_once_with(
            [('field', 1)],
            name='link_field_index_asc',
            partialFilterExpression={FieldNames.TYPE_NAME: {'$eq': 'Type'}},
        )

    def test_create_text_index(self, database: RedisMongoDB):
        database.mongo_atoms_collection = mock.Mock()
        database.mongo_atoms_collection.create_index.return_value = 'field_index_asc'
        with mock.patch(
            'hyperon_das_atomdb.index.Index.generate_index_id',
            return_value='field_index_asc',
        ), mock.patch(
            'hyperon_das_atomdb.adapters.redis_mongo_db.MongoDBIndex.index_exists',
            return_value=False,
        ):
<<<<<<< HEAD
            result = database.create_field_index('link', ['field'], index_type=FieldIndexType.TOKEN_INVERTED_LIST)
=======
            result = database.create_field_index(
                'link', 'field', index_type=FieldIndexType.TOKEN_INVERTED_LIST
            )
>>>>>>> da9a7df9

        assert result == 'field_index_asc'
        database.mongo_atoms_collection.create_index.assert_called_once_with(
            [('field', 'text')], name='link_field_index_asc_text'
        )

    def test_create_text_index_type(self, database: RedisMongoDB):
        database.mongo_atoms_collection = mock.Mock()
        database.mongo_atoms_collection.create_index.return_value = 'field_index_asc'
        with mock.patch(
            'hyperon_das_atomdb.index.Index.generate_index_id',
            return_value='field_index_asc',
        ), mock.patch(
            'hyperon_das_atomdb.adapters.redis_mongo_db.MongoDBIndex.index_exists',
            return_value=False,
        ):
<<<<<<< HEAD
            result = database.create_field_index('link', ['field'], 'Type', index_type=FieldIndexType.TOKEN_INVERTED_LIST)
=======
            result = database.create_field_index(
                'link', 'field', 'Type', index_type=FieldIndexType.TOKEN_INVERTED_LIST
            )
>>>>>>> da9a7df9

        assert result == 'field_index_asc'
        database.mongo_atoms_collection.create_index.assert_called_once_with(
            [('field', 'text')],
            name='link_field_index_asc_text',
            partialFilterExpression={FieldNames.TYPE_NAME: {'$eq': 'Type'}},
        )

    def test_create_compound_index_type(self, database: RedisMongoDB):
        database.mongo_atoms_collection = mock.Mock()
        database.mongo_atoms_collection.create_index.return_value = 'field_index_asc'
        with mock.patch(
            'hyperon_das_atomdb.index.Index.generate_index_id',
            return_value='field_index_asc',
        ), mock.patch(
            'hyperon_das_atomdb.adapters.redis_mongo_db.MongoDBIndex.index_exists',
            return_value=False,
        ):
            result = database.create_field_index('link', fields=['field', 'name'])

        assert result == 'field_index_asc'
        database.mongo_atoms_collection.create_index.assert_called_once_with(
            [('field', 1), ('name', 1)],
            name='link_field_index_asc',
        )

    def test_create_compound_index_type_filter(self, database: RedisMongoDB):
        database.mongo_atoms_collection = mock.Mock()
        database.mongo_atoms_collection.create_index.return_value = 'field_index_asc'
        with mock.patch(
            'hyperon_das_atomdb.index.Index.generate_index_id',
            return_value='field_index_asc',
        ), mock.patch(
            'hyperon_das_atomdb.adapters.redis_mongo_db.MongoDBIndex.index_exists',
            return_value=False,
        ):
            result = database.create_field_index('link', type='Type', fields=['field', 'name'])

        assert result == 'field_index_asc'
        database.mongo_atoms_collection.create_index.assert_called_once_with(
            [('field', 1), ('name', 1)],
            name='link_field_index_asc',
            partialFilterExpression={FieldNames.TYPE_NAME: {'$eq': 'Type'}},
        )

    @pytest.mark.skip(reason="Maybe change the way to handle this test")
    def test_create_field_index_invalid_collection(self, database: RedisMongoDB):
        with pytest.raises(ValueError):
            database.create_field_index('invalid_atom_type', ['field'], 'type')

    def test_create_field_index_operation_failure(self, database: RedisMongoDB):
        database.mongo_atoms_collection = mock.Mock()
        database.mongo_atoms_collection.create_index.side_effect = OperationFailure(
            'Index creation failed'
        )
        with mock.patch(
            'hyperon_das_atomdb.adapters.redis_mongo_db.MongoDBIndex.index_exists',
            return_value=False,
        ):
            result = database.create_field_index('node', ['field'], 'Type')

        assert result == 'Index creation failed, Details: Index creation failed'

    def test_create_field_index_already_exists(self, database: RedisMongoDB):
        database.mongo_atoms_collection = mock.Mock()
        database.mongo_atoms_collection.list_indexes.return_value = []
        database.mongo_atoms_collection.create_index.return_value = 'name_index_asc'
        with mock.patch(
            'hyperon_das_atomdb.index.Index.generate_index_id',
            return_value='name_index_asc',
        ), mock.patch(
            'hyperon_das_atomdb.adapters.redis_mongo_db.MongoDBIndex.index_exists',
            return_value=False,
        ):
            database.create_field_index('node', 'name', 'Type')
        assert database.create_field_index('node', ['name'], 'Type') == 'name_index_asc'<|MERGE_RESOLUTION|>--- conflicted
+++ resolved
@@ -566,13 +566,9 @@
             'hyperon_das_atomdb.adapters.redis_mongo_db.MongoDBIndex.index_exists',
             return_value=False,
         ):
-<<<<<<< HEAD
-            result = database.create_field_index('link', ['field'], index_type=FieldIndexType.TOKEN_INVERTED_LIST)
-=======
             result = database.create_field_index(
-                'link', 'field', index_type=FieldIndexType.TOKEN_INVERTED_LIST
+                'link', ['field'], index_type=FieldIndexType.TOKEN_INVERTED_LIST
             )
->>>>>>> da9a7df9
 
         assert result == 'field_index_asc'
         database.mongo_atoms_collection.create_index.assert_called_once_with(
@@ -589,13 +585,9 @@
             'hyperon_das_atomdb.adapters.redis_mongo_db.MongoDBIndex.index_exists',
             return_value=False,
         ):
-<<<<<<< HEAD
-            result = database.create_field_index('link', ['field'], 'Type', index_type=FieldIndexType.TOKEN_INVERTED_LIST)
-=======
             result = database.create_field_index(
-                'link', 'field', 'Type', index_type=FieldIndexType.TOKEN_INVERTED_LIST
+                'link', ['field'], 'Type', index_type=FieldIndexType.TOKEN_INVERTED_LIST
             )
->>>>>>> da9a7df9
 
         assert result == 'field_index_asc'
         database.mongo_atoms_collection.create_index.assert_called_once_with(
