--- conflicted
+++ resolved
@@ -6,21 +6,14 @@
 from pymongo.errors import OperationFailure
 
 from hyperon_das_atomdb.adapters import RedisMongoDB
-<<<<<<< HEAD
-from hyperon_das_atomdb.adapters.redis_mongo_db import MongoCollectionNames
+from hyperon_das_atomdb.adapters.redis_mongo_db import KeyPrefix
 from hyperon_das_atomdb.database import FieldIndexType, FieldNames, LinkT
 from hyperon_das_atomdb.exceptions import AtomDoesNotExist
 from hyperon_das_atomdb.utils.expression_hasher import ExpressionHasher
 from tests.helpers import dict_to_link_params, dict_to_node_params
-=======
-from hyperon_das_atomdb.adapters.redis_mongo_db import KeyPrefix
-from hyperon_das_atomdb.database import FieldIndexType, FieldNames
-from hyperon_das_atomdb.exceptions import AtomDoesNotExist
-from hyperon_das_atomdb.utils.expression_hasher import ExpressionHasher
 from tests.unit.fixtures import redis_mongo_db  # noqa: F401
 
 FILE_CACHE = {}
->>>>>>> 266731c7
 
 
 def loader(file_name):
@@ -213,17 +206,6 @@
     ):
         actual = database.get_matched_links(**link_values)
         assert expected == actual
-<<<<<<< HEAD
-        assert len(actual) == 1
-
-    def test_get_all_nodes(self, database: RedisMongoDB):
-        ret = database.get_all_nodes_handles("Concept")
-        assert len(ret) == 14
-        ret = database.get_all_nodes_names("Concept")
-        assert len(ret) == 14
-        ret = database.get_all_nodes_handles("ConceptFake")
-        assert len(ret) == 0
-=======
         assert len(actual) == expected_count
 
     @pytest.mark.parametrize(
@@ -249,7 +231,6 @@
             )
         ret = database.get_all_nodes(node_type, names=names)
         assert len(ret) == expected
->>>>>>> 266731c7
 
     def test_get_matched_type_template(self, database: RedisMongoDB):
         v1 = database.get_matched_type_template(["Inheritance", "Concept", "Concept"])
@@ -412,18 +393,8 @@
         result = database.create_field_index(atom_type, fields=fields)
         cursor, actual = database.get_atoms_by_index(result, query)
         assert cursor == 0
-<<<<<<< HEAD
-        assert expected[0] == actual[0].handle
-
-    def test_get_node_by_text_field(self, database: RedisMongoDB):
-        expected = [
-            database.get_node_handle("Concept", "mammal"),
-        ]
-        actual = database.get_atoms_by_text_field("mammal", "name")
-
-=======
         assert isinstance(actual, list)
-        assert all([a["handle"] in expected for a in actual])
+        assert all([a.handle in expected for a in actual])
 
     @pytest.mark.parametrize(
         "text_value,field,expected",
@@ -433,7 +404,6 @@
     )
     def test_get_node_by_text_field(self, text_value, field, expected, database: RedisMongoDB):
         actual = database.get_atoms_by_text_field(text_value, field)
->>>>>>> 266731c7
         assert expected == actual
 
     @pytest.mark.parametrize(
@@ -575,35 +545,6 @@
         assert new_node.named_type == "Concept"
         assert new_node.name == "cat"
 
-<<<<<<< HEAD
-    def test_get_incoming_links(self, database: RedisMongoDB):
-        h = database.get_node_handle("Concept", "human")
-        m = database.get_node_handle("Concept", "monkey")
-        s = database.get_link_handle("Similarity", [h, m])
-
-        links = database.get_incoming_links_atoms(atom_handle=h)
-        atom = database.get_atom(handle=s)
-        assert atom.handle in [link.handle for link in links]
-
-        links = database.get_incoming_links_atoms(atom_handle=h, targets_document=True)
-        assert len(links) > 0
-        assert all(isinstance(link, LinkT) for link in links)
-        for link in links:
-            for a, b in zip(link.targets, link.targets_documents):
-                assert a == b.handle
-
-        links = database.get_incoming_links_handles(atom_handle=h)
-        assert len(links) > 0
-        assert all(isinstance(link, str) for link in links)
-        answer = database.redis.smembers(f"incoming_set:{h}")
-        assert sorted(links) == sorted(answer)
-        assert s in links
-
-        links = database.get_incoming_links_handles(atom_handle=m)
-        assert len(links) > 0
-        assert all(isinstance(link, str) for link in links)
-        answer = database.redis.smembers(f"incoming_set:{m}")
-=======
     @pytest.mark.parametrize(
         "node,expected_count",
         [
@@ -736,7 +677,6 @@
         template_hash = ExpressionHasher.composite_hash(hash_base)
         answer = database.redis.smembers(f"{KeyPrefix.TEMPLATES.value}:{template_hash}")
         assert len(answer) == len(links) == expected_count
->>>>>>> 266731c7
         assert sorted(links) == sorted(answer)
         assert len(links) == expected_count
 
@@ -754,11 +694,6 @@
             [database.redis.smembers(f"{KeyPrefix.NAMED_ENTITIES.value}:{node}") for node in nodes]
         )
 
-<<<<<<< HEAD
-        links = database.get_incoming_links_handles(atom_handle=s)
-        assert len(links) == 0
-        assert links == []
-=======
     @pytest.mark.parametrize(
         "link_type,expected_count",
         [
@@ -773,7 +708,6 @@
         assert all(
             [database.redis.smembers(f"{KeyPrefix.OUTGOING_SET.value}:{link}") for link in links]
         )
->>>>>>> 266731c7
 
     def test_get_atom_type(self, database: RedisMongoDB):
         h = database.get_node_handle("Concept", "human")
