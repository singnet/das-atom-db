import random
import string

import pytest

from hyperon_das_atomdb.adapters import RedisMongoDB
from hyperon_das_atomdb.database import WILDCARD, AtomDB, FieldIndexType
from hyperon_das_atomdb.utils.expression_hasher import ExpressionHasher

from .animals_kb import (
    animal,
    chimp,
    ent,
    human,
    inheritance,
    inheritance_docs,
    mammal,
    monkey,
    node_docs,
    rhino,
    similarity_docs,
)
from .helpers import Database, PyMongoFindExplain, _db_down, _db_up, cleanup, mongo_port, redis_port


class TestRedisMongo:
    @pytest.fixture(scope="session", autouse=True)
    def _cleanup(self, request):
        return cleanup(request)

    @pytest.fixture(autouse=True)
    def _db(self):
        _db_up(Database.REDIS, Database.MONGO)
        yield self._connect_db()
        _db_down()

    def _add_atoms(self, db: RedisMongoDB):
        for node in node_docs.values():
            db.add_node(node)
        for link in inheritance_docs.values():
            db.add_link(link)
        for link in similarity_docs.values():
            db.add_link(link)

    def _connect_db(self):
        db = RedisMongoDB(
            mongo_port=mongo_port,
            mongo_username='dbadmin',
            mongo_password='dassecret',
            redis_port=redis_port,
            redis_cluster=False,
            redis_ssl=False,
        )
        return db

    def _check_basic_patterns(self, db, toplevel_only=False):
        assert sorted(
            [
                answer[1]
                for answer in db.get_matched_links(
                    "Inheritance",
                    [WILDCARD, db.node_handle("Concept", "mammal")],
                    toplevel_only=toplevel_only,
                )
            ]
        ) == sorted([human, monkey, chimp, rhino])
        assert sorted(
            [
                answer[2]
                for answer in db.get_matched_links(
                    "Inheritance",
                    [db.node_handle("Concept", "mammal"), WILDCARD],
                    toplevel_only=toplevel_only,
                )
            ]
        ) == sorted([animal])
        assert sorted(
            [
                answer[1]
                for answer in db.get_matched_links(
                    "Similarity",
                    [WILDCARD, db.node_handle("Concept", "human")],
                    toplevel_only=toplevel_only,
                )
            ]
        ) == sorted([monkey, chimp, ent])
        assert sorted(
            [
                answer[2]
                for answer in db.get_matched_links(
                    "Similarity",
                    [db.node_handle("Concept", "human"), WILDCARD],
                    toplevel_only=toplevel_only,
                )
            ]
        ) == sorted([monkey, chimp, ent])

    def test_redis_retrieve(self, _cleanup, _db: RedisMongoDB):
        db = _db
        self._add_atoms(db)
        assert db.count_atoms() == (0, 0)
        db.commit()
        assert db.count_atoms() == (14, 26)

        assert db._retrieve_name(human) == "human"

        _, links = db._retrieve_incoming_set(mammal)
        assert len(links) == 5
        for link in links:
            outgoing = db._retrieve_outgoing_set(link)
            assert outgoing in [
                [human, mammal],
                [monkey, mammal],
                [chimp, mammal],
                [rhino, mammal],
                [mammal, animal],
            ]

        _, templates = db._retrieve_template("41c082428b28d7e9ea96160f7fd614ad")
        assert len(templates) == 12
        assert tuple(
            [
                "116df61c01859c710d178ba14a483509",
                tuple(["c1db9b517073e51eb7ef6fed608ec204", "b99ae727c787f1b13b452fd4c9ce1b9a"]),
            ]
        )
        assert tuple(
            [
                "1c3bf151ea200b2d9e088a1178d060cb",
                tuple(["bdfe4e7a431f73386f37c6448afe5840", "0a32b476852eeb954979b87f5f6cb7af"]),
            ]
        )
        assert tuple(
            [
                "4120e428ab0fa162a04328e5217912ff",
                tuple(["bb34ce95f161a6b37ff54b3d4c817857", "0a32b476852eeb954979b87f5f6cb7af"]),
            ]
        )
        assert tuple(
            [
                "75756335011dcedb71a0d9a7bd2da9e8",
                tuple(["5b34c54bee150c04f9fa584b899dc030", "bdfe4e7a431f73386f37c6448afe5840"]),
            ]
        )
        assert tuple(
            [
                "906fa505ae3bc6336d80a5f9aaa47b3b",
                tuple(["d03e59654221c1e8fcda404fd5c8d6cb", "08126b066d32ee37743e255a2558cccd"]),
            ]
        )
        assert tuple(
            [
                "959924e3aab197af80a84c1ab261fd65",
                tuple(["08126b066d32ee37743e255a2558cccd", "b99ae727c787f1b13b452fd4c9ce1b9a"]),
            ]
        )
        assert tuple(
            [
                "b0f428929706d1d991e4d712ad08f9ab",
                tuple(["b99ae727c787f1b13b452fd4c9ce1b9a", "0a32b476852eeb954979b87f5f6cb7af"]),
            ]
        )
        assert tuple(
            [
                "c93e1e758c53912638438e2a7d7f7b7f",
                tuple(["af12f10f9ae2002a1607ba0b47ba8407", "bdfe4e7a431f73386f37c6448afe5840"]),
            ]
        )
        assert tuple(
            [
                "e4685d56969398253b6f77efd21dc347",
                tuple(["b94941d8cd1c0ee4ad3dd3dcab52b964", "80aff30094874e75028033a38ce677bb"]),
            ]
        )
        assert tuple(
            [
                "ee1c03e6d1f104ccd811cfbba018451a",
                tuple(["4e8e26e3276af8a5c2ac2cc2dc95c6d2", "80aff30094874e75028033a38ce677bb"]),
            ]
        )
        assert tuple(
            [
                "f31dfe97db782e8cec26de18dddf8965",
                tuple(["1cdffc6b0b89ff41d68bec237481d1e1", "bdfe4e7a431f73386f37c6448afe5840"]),
            ]
        )
        assert tuple(
            [
                "fbf03d17d6a40feff828a3f2c6e86f05",
                tuple(["99d18c702e813b07260baf577c60c455", "bdfe4e7a431f73386f37c6448afe5840"]),
            ]
        )

        _, patterns = db._retrieve_pattern("112002ff70ea491aad735f978e9d95f5")
        assert len(patterns) == 4
        assert [
            "75756335011dcedb71a0d9a7bd2da9e8",
            "5b34c54bee150c04f9fa584b899dc030",
            "bdfe4e7a431f73386f37c6448afe5840",
        ] in patterns
        assert [
            "fbf03d17d6a40feff828a3f2c6e86f05",
            "99d18c702e813b07260baf577c60c455",
            "bdfe4e7a431f73386f37c6448afe5840",
        ] in patterns
        assert [
            "f31dfe97db782e8cec26de18dddf8965",
            "1cdffc6b0b89ff41d68bec237481d1e1",
            "bdfe4e7a431f73386f37c6448afe5840",
        ] in patterns
        assert [
            "c93e1e758c53912638438e2a7d7f7b7f",
            "af12f10f9ae2002a1607ba0b47ba8407",
            "bdfe4e7a431f73386f37c6448afe5840",
        ] in patterns

    def test_patterns(self, _cleanup, _db: RedisMongoDB):
        db = _db
        self._add_atoms(db)
        db.commit()
        assert db.count_atoms() == (14, 26)
        self._check_basic_patterns(db)

    def test_commit(self, _cleanup, _db: RedisMongoDB):
        db = _db
        assert db.count_atoms() == (0, 0)
        self._add_atoms(db)
        assert db.count_atoms() == (0, 0)
        db.commit()
        assert db.count_atoms() == (14, 26)
        assert sorted(
            [
                answer[1]
                for answer in db.get_matched_links(
                    "Inheritance", [WILDCARD, db.node_handle("Concept", "mammal")]
                )
            ]
        ) == sorted([human, monkey, chimp, rhino])
        assert db.get_atom(human)["name"] == node_docs[human]["name"]
        link_pre = db.get_atom(inheritance[human][mammal])
        assert "strength" not in link_pre
        assert link_pre["named_type"] == "Inheritance"
        assert link_pre["targets"] == [human, mammal]
        link_new = inheritance_docs[inheritance[human][mammal]].copy()
        link_new["strength"] = 1.0
        db.add_link(link_new)
        db.add_link(
            {
                "type": "Inheritance",
                "targets": [
                    {"type": "Concept", "name": "dog"},
                    {"type": "Concept", "name": "mammal"},
                ],
            }
        )
        db.commit()
        assert db.count_atoms() == (15, 27)
        link_pos = db.get_atom(inheritance[human][mammal])
        assert link_pos["named_type"] == "Inheritance"
        assert link_pos["targets"] == [human, mammal]
        assert "strength" in link_pos
        assert link_pos["strength"] == 1.0
        dog = db.node_handle("Concept", "dog")
        assert db.get_node_name(dog) == "dog"
        new_link_handle = db.get_link_handle("Inheritance", [dog, mammal])
        new_link = db.get_atom(new_link_handle)
        assert db.get_link_targets(new_link_handle) == new_link["targets"]
        assert sorted(
            [
                answer[1]
                for answer in db.get_matched_links(
                    "Inheritance", [WILDCARD, db.node_handle("Concept", "mammal")]
                )
            ]
        ) == sorted([human, monkey, chimp, rhino, dog])

    def test_reindex(self, _cleanup, _db: RedisMongoDB):
        db = _db
        self._add_atoms(db)
        db.commit()
        db.reindex()
        assert db.count_atoms() == (14, 26)
        self._check_basic_patterns(db)
        _db_down()

    def test_delete_atom(self, _cleanup, _db: RedisMongoDB):
        def _add_all_links():
            db.add_link(
                {
                    'type': 'Inheritance',
                    'targets': [
                        {'type': 'Concept', 'name': 'cat'},
                        {'type': 'Concept', 'name': 'mammal'},
                    ],
                }
            )
            db.add_link(
                {
                    'type': 'Inheritance',
                    'targets': [
                        {'type': 'Concept', 'name': 'dog'},
                        {'type': 'Concept', 'name': 'mammal'},
                    ],
                }
            )
            db.commit()

        def _add_nested_links():
            db.add_link(
                {
                    'type': 'Inheritance',
                    'targets': [
                        {
                            'type': 'Inheritance',
                            'targets': [
                                {'type': 'Concept', 'name': 'dog'},
                                {
                                    'type': 'Inheritance',
                                    'targets': [
                                        {'type': 'Concept', 'name': 'cat'},
                                        {'type': 'Concept', 'name': 'mammal'},
                                    ],
                                },
                            ],
                        },
                        {'type': 'Concept', 'name': 'mammal'},
                    ],
                }
            )
            db.commit()

        def _check_asserts():
            assert db.count_atoms() == (3, 2)
            assert db._retrieve_name(cat_handle) == 'cat'
            assert db._retrieve_name(dog_handle) == 'dog'
            assert db._retrieve_name(mammal_handle) == 'mammal'
            assert db._retrieve_incoming_set(cat_handle)[1] == [inheritance_cat_mammal_handle]
            assert db._retrieve_incoming_set(dog_handle)[1] == [inheritance_dog_mammal_handle]
            assert sorted(db._retrieve_incoming_set(mammal_handle)[1]) == sorted(
                [inheritance_cat_mammal_handle, inheritance_dog_mammal_handle]
            )
            assert db._retrieve_incoming_set(inheritance_cat_mammal_handle)[1] == []
            assert db._retrieve_incoming_set(inheritance_dog_mammal_handle)[1] == []
            assert sorted(db._retrieve_outgoing_set(inheritance_cat_mammal_handle)) == sorted(
                [cat_handle, mammal_handle]
            )
            assert sorted(db._retrieve_outgoing_set(inheritance_dog_mammal_handle)) == sorted(
                [dog_handle, mammal_handle]
            )
            assert sorted(db._retrieve_template('e40489cd1e7102e35469c937e05c8bba')[1]) == sorted(
                [
                    [inheritance_dog_mammal_handle, dog_handle, mammal_handle],
                    [inheritance_cat_mammal_handle, cat_handle, mammal_handle],
                ]
            )
            assert sorted(db._retrieve_template('41c082428b28d7e9ea96160f7fd614ad')[1]) == sorted(
                [
                    [inheritance_dog_mammal_handle, dog_handle, mammal_handle],
                    [inheritance_cat_mammal_handle, cat_handle, mammal_handle],
                ]
            )

            links = [
                db.get_atom(inheritance_cat_mammal_handle),
                db.get_atom(inheritance_dog_mammal_handle),
            ]
            keys = set()
            for link in links:
                for template in db.default_pattern_index_templates:
                    key = db._apply_index_template(
                        template, link['named_type_hash'], link['targets'], len(link['targets'])
                    )
                    keys.add(key)
            assert set([p for p in db.redis.keys('patterns:*')]) == keys

            assert sorted(db._retrieve_pattern('112002ff70ea491aad735f978e9d95f5')[1]) == sorted(
                [
                    [inheritance_dog_mammal_handle, dog_handle, mammal_handle],
                    [inheritance_cat_mammal_handle, cat_handle, mammal_handle],
                ]
            )
            assert sorted(db._retrieve_pattern('6e644e70a9fe3145c88b5b6261af5754')[1]) == sorted(
                [
                    [inheritance_dog_mammal_handle, dog_handle, mammal_handle],
                    [inheritance_cat_mammal_handle, cat_handle, mammal_handle],
                ]
            )
            assert sorted(db._retrieve_pattern('5dd515aa7a451276feac4f8b9d84ae91')[1]) == sorted(
                [
                    [inheritance_dog_mammal_handle, dog_handle, mammal_handle],
                    [inheritance_cat_mammal_handle, cat_handle, mammal_handle],
                ]
            )
            assert sorted(db._retrieve_pattern('7ead6cfa03894c62761162b7603aa885')[1]) == sorted(
                [
                    [inheritance_dog_mammal_handle, dog_handle, mammal_handle],
                    [inheritance_cat_mammal_handle, cat_handle, mammal_handle],
                ]
            )
            assert db._retrieve_pattern('e55007a8477a4e6bf4fec76e4ffd7e10')[1] == [
                [inheritance_dog_mammal_handle, dog_handle, mammal_handle]
            ]
            assert db._retrieve_pattern('23dc149b3218d166a14730db55249126')[1] == [
                [inheritance_dog_mammal_handle, dog_handle, mammal_handle]
            ]
            assert db._retrieve_pattern('399751d7319f9061d97cd1d75728b66b')[1] == [
                [inheritance_dog_mammal_handle, dog_handle, mammal_handle]
            ]
            assert db._retrieve_pattern('d0eaae6eaf750e821b26642cef32becf')[1] == [
                [inheritance_dog_mammal_handle, dog_handle, mammal_handle]
            ]
            assert db._retrieve_pattern('f29daafee640d91aa7091e44551fc74a')[1] == [
                [inheritance_cat_mammal_handle, cat_handle, mammal_handle]
            ]
            assert db._retrieve_pattern('a11d7cbf62bc544f75702b5fb6a514ff')[1] == [
                [inheritance_cat_mammal_handle, cat_handle, mammal_handle]
            ]
            assert db._retrieve_pattern('3ba42d45a50c89600d92fb3f1a46c1b5')[1] == [
                [inheritance_cat_mammal_handle, cat_handle, mammal_handle]
            ]
            assert db._retrieve_pattern('9fb71ffef74a1a98eb0bfce7aa3d54e3')[1] == [
                [inheritance_cat_mammal_handle, cat_handle, mammal_handle]
            ]

        def _check_asserts_2():
            assert db.count_atoms() == (3, 0)
            assert db._retrieve_name(cat_handle) == 'cat'
            assert db._retrieve_name(dog_handle) == 'dog'
            assert db._retrieve_name(mammal_handle) == 'mammal'
            assert db._retrieve_incoming_set(cat_handle)[1] == []
            assert db._retrieve_incoming_set(dog_handle)[1] == []
            assert db._retrieve_incoming_set(mammal_handle)[1] == []
            assert db._retrieve_outgoing_set(inheritance_cat_mammal_handle) == []
            assert db._retrieve_outgoing_set(inheritance_dog_mammal_handle) == []
            assert db._retrieve_template('e40489cd1e7102e35469c937e05c8bba')[1] == []
            assert db._retrieve_template('41c082428b28d7e9ea96160f7fd614ad')[1] == []
            assert db._retrieve_pattern('112002ff70ea491aad735f978e9d95f5')[1] == []
            assert db._retrieve_pattern('6e644e70a9fe3145c88b5b6261af5754')[1] == []
            assert db._retrieve_pattern('5dd515aa7a451276feac4f8b9d84ae91')[1] == []
            assert db._retrieve_pattern('7ead6cfa03894c62761162b7603aa885')[1] == []
            assert db._retrieve_pattern('e55007a8477a4e6bf4fec76e4ffd7e10')[1] == []
            assert db._retrieve_pattern('23dc149b3218d166a14730db55249126')[1] == []
            assert db._retrieve_pattern('399751d7319f9061d97cd1d75728b66b')[1] == []
            assert db._retrieve_pattern('d0eaae6eaf750e821b26642cef32becf')[1] == []
            assert db._retrieve_pattern('f29daafee640d91aa7091e44551fc74a')[1] == []
            assert db._retrieve_pattern('a11d7cbf62bc544f75702b5fb6a514ff')[1] == []
            assert db._retrieve_pattern('3ba42d45a50c89600d92fb3f1a46c1b5')[1] == []
            assert db._retrieve_pattern('9fb71ffef74a1a98eb0bfce7aa3d54e3')[1] == []

        def _check_asserts_3():
            assert db.count_atoms() == (2, 0)
            assert db._retrieve_name(cat_handle) == 'cat'
            assert db._retrieve_name(dog_handle) == 'dog'
            assert db._retrieve_name(mammal_handle) is None
            assert db._retrieve_incoming_set(cat_handle)[1] == []
            assert db._retrieve_incoming_set(dog_handle)[1] == []
            assert db._retrieve_incoming_set(mammal_handle)[1] == []
            assert db._retrieve_outgoing_set(inheritance_cat_mammal_handle) == []
            assert db._retrieve_outgoing_set(inheritance_dog_mammal_handle) == []
            assert db._retrieve_template('e40489cd1e7102e35469c937e05c8bba')[1] == []
            assert db._retrieve_template('41c082428b28d7e9ea96160f7fd614ad')[1] == []
            assert db._retrieve_pattern('112002ff70ea491aad735f978e9d95f5')[1] == []
            assert db._retrieve_pattern('6e644e70a9fe3145c88b5b6261af5754')[1] == []
            assert db._retrieve_pattern('5dd515aa7a451276feac4f8b9d84ae91')[1] == []
            assert db._retrieve_pattern('7ead6cfa03894c62761162b7603aa885')[1] == []
            assert db._retrieve_pattern('e55007a8477a4e6bf4fec76e4ffd7e10')[1] == []
            assert db._retrieve_pattern('23dc149b3218d166a14730db55249126')[1] == []
            assert db._retrieve_pattern('399751d7319f9061d97cd1d75728b66b')[1] == []
            assert db._retrieve_pattern('d0eaae6eaf750e821b26642cef32becf')[1] == []
            assert db._retrieve_pattern('f29daafee640d91aa7091e44551fc74a')[1] == []
            assert db._retrieve_pattern('a11d7cbf62bc544f75702b5fb6a514ff')[1] == []
            assert db._retrieve_pattern('3ba42d45a50c89600d92fb3f1a46c1b5')[1] == []
            assert db._retrieve_pattern('9fb71ffef74a1a98eb0bfce7aa3d54e3')[1] == []

        def _check_asserts_4():
            assert db.count_atoms() == (2, 1)
            assert db._retrieve_name(cat_handle) is None
            assert db._retrieve_name(dog_handle) == 'dog'
            assert db._retrieve_name(mammal_handle) == 'mammal'
            assert db._retrieve_incoming_set(cat_handle)[1] == []
            assert db._retrieve_incoming_set(dog_handle)[1] == [inheritance_dog_mammal_handle]
            assert db._retrieve_incoming_set(mammal_handle)[1] == [inheritance_dog_mammal_handle]
            assert db._retrieve_outgoing_set(inheritance_cat_mammal_handle) == []
            assert sorted(db._retrieve_outgoing_set(inheritance_dog_mammal_handle)) == sorted(
                [dog_handle, mammal_handle]
            )
            assert db._retrieve_template('e40489cd1e7102e35469c937e05c8bba')[1] == [
                [inheritance_dog_mammal_handle, dog_handle, mammal_handle]
            ]
            assert db._retrieve_template('41c082428b28d7e9ea96160f7fd614ad')[1] == [
                [inheritance_dog_mammal_handle, dog_handle, mammal_handle]
            ]
            assert db._retrieve_pattern('112002ff70ea491aad735f978e9d95f5')[1] == [
                [inheritance_dog_mammal_handle, dog_handle, mammal_handle],
            ]
            assert db._retrieve_pattern('6e644e70a9fe3145c88b5b6261af5754')[1] == [
                [inheritance_dog_mammal_handle, dog_handle, mammal_handle],
            ]
            assert db._retrieve_pattern('5dd515aa7a451276feac4f8b9d84ae91')[1] == [
                [inheritance_dog_mammal_handle, dog_handle, mammal_handle],
            ]
            assert db._retrieve_pattern('7ead6cfa03894c62761162b7603aa885')[1] == [
                [inheritance_dog_mammal_handle, dog_handle, mammal_handle],
            ]
            assert db._retrieve_pattern('e55007a8477a4e6bf4fec76e4ffd7e10')[1] == [
                [inheritance_dog_mammal_handle, dog_handle, mammal_handle]
            ]
            assert db._retrieve_pattern('23dc149b3218d166a14730db55249126')[1] == [
                [inheritance_dog_mammal_handle, dog_handle, mammal_handle]
            ]
            assert db._retrieve_pattern('399751d7319f9061d97cd1d75728b66b')[1] == [
                [inheritance_dog_mammal_handle, dog_handle, mammal_handle]
            ]
            assert db._retrieve_pattern('d0eaae6eaf750e821b26642cef32becf')[1] == [
                [inheritance_dog_mammal_handle, dog_handle, mammal_handle]
            ]
            assert db._retrieve_pattern('f29daafee640d91aa7091e44551fc74a')[1] == []
            assert db._retrieve_pattern('a11d7cbf62bc544f75702b5fb6a514ff')[1] == []
            assert db._retrieve_pattern('3ba42d45a50c89600d92fb3f1a46c1b5')[1] == []
            assert db._retrieve_pattern('9fb71ffef74a1a98eb0bfce7aa3d54e3')[1] == []

        def _check_asserts_5():
            assert db.count_atoms() == (2, 1)
            assert db._retrieve_name(cat_handle) == 'cat'
            assert db._retrieve_name(dog_handle) is None
            assert db._retrieve_name(mammal_handle) == 'mammal'
            assert db._retrieve_incoming_set(cat_handle)[1] == [inheritance_cat_mammal_handle]
            assert db._retrieve_incoming_set(dog_handle)[1] == []
            assert db._retrieve_incoming_set(mammal_handle)[1] == [inheritance_cat_mammal_handle]
            assert sorted(db._retrieve_outgoing_set(inheritance_cat_mammal_handle)) == sorted(
                [cat_handle, mammal_handle]
            )
            assert db._retrieve_outgoing_set(inheritance_dog_mammal_handle) == []
            assert db._retrieve_template('e40489cd1e7102e35469c937e05c8bba')[1] == [
                [inheritance_cat_mammal_handle, cat_handle, mammal_handle]
            ]
            assert db._retrieve_template('41c082428b28d7e9ea96160f7fd614ad')[1] == [
                [inheritance_cat_mammal_handle, cat_handle, mammal_handle]
            ]
            assert db._retrieve_pattern('112002ff70ea491aad735f978e9d95f5')[1] == [
                [inheritance_cat_mammal_handle, cat_handle, mammal_handle]
            ]
            assert db._retrieve_pattern('6e644e70a9fe3145c88b5b6261af5754')[1] == [
                [inheritance_cat_mammal_handle, cat_handle, mammal_handle]
            ]
            assert db._retrieve_pattern('5dd515aa7a451276feac4f8b9d84ae91')[1] == [
                [inheritance_cat_mammal_handle, cat_handle, mammal_handle]
            ]
            assert db._retrieve_pattern('7ead6cfa03894c62761162b7603aa885')[1] == [
                [inheritance_cat_mammal_handle, cat_handle, mammal_handle]
            ]
            assert db._retrieve_pattern('e55007a8477a4e6bf4fec76e4ffd7e10')[1] == []
            assert db._retrieve_pattern('23dc149b3218d166a14730db55249126')[1] == []
            assert db._retrieve_pattern('399751d7319f9061d97cd1d75728b66b')[1] == []
            assert db._retrieve_pattern('d0eaae6eaf750e821b26642cef32becf')[1] == []
            assert db._retrieve_pattern('f29daafee640d91aa7091e44551fc74a')[1] == [
                [inheritance_cat_mammal_handle, cat_handle, mammal_handle]
            ]
            assert db._retrieve_pattern('a11d7cbf62bc544f75702b5fb6a514ff')[1] == [
                [inheritance_cat_mammal_handle, cat_handle, mammal_handle]
            ]
            assert db._retrieve_pattern('3ba42d45a50c89600d92fb3f1a46c1b5')[1] == [
                [inheritance_cat_mammal_handle, cat_handle, mammal_handle]
            ]
            assert db._retrieve_pattern('9fb71ffef74a1a98eb0bfce7aa3d54e3')[1] == [
                [inheritance_cat_mammal_handle, cat_handle, mammal_handle]
            ]

        db = _db

        cat_handle = AtomDB.node_handle('Concept', 'cat')
        dog_handle = AtomDB.node_handle('Concept', 'dog')
        mammal_handle = AtomDB.node_handle('Concept', 'mammal')
        inheritance_cat_mammal_handle = AtomDB.link_handle(
            'Inheritance', [cat_handle, mammal_handle]
        )
        inheritance_dog_mammal_handle = AtomDB.link_handle(
            'Inheritance', [dog_handle, mammal_handle]
        )

        assert db.count_atoms() == (0, 0)

        _add_all_links()
        _check_asserts()

        db.delete_atom(inheritance_cat_mammal_handle)
        db.delete_atom(inheritance_dog_mammal_handle)
        _check_asserts_2()

        _add_all_links()
        db.delete_atom(mammal_handle)
        _check_asserts_3()

        _add_all_links()
        db.delete_atom(cat_handle)
        _check_asserts_4()

        db.add_link(
            {
                'type': 'Inheritance',
                'targets': [
                    {'type': 'Concept', 'name': 'cat'},
                    {'type': 'Concept', 'name': 'mammal'},
                ],
            }
        )
        db.commit()

        db.delete_atom(dog_handle)
        _check_asserts_5()

        db.clear_database()

        _add_nested_links()
        db.delete_atom(inheritance_cat_mammal_handle)
        _check_asserts_2()

    def test_retrieve_members_with_pagination(self, _cleanup, _db: RedisMongoDB):
        db = _db

        def _add_links():
            for name in [
                ''.join([random.choice(string.ascii_lowercase) for i in range(5)])
                for j in range(1000)
            ]:
                db.add_link(
                    {
                        'type': 'Inheritance',
                        'targets': [
                            {'type': 'Concept', 'name': 'snet'},
                            {'type': 'Concept', 'name': name},
                        ],
                    }
                )
            db.commit()

        def _asserts_incoming_set():
            _, all_links_1 = db._retrieve_incoming_set(snet_handle)

            cursor = '0'
            all_links_2 = []
            while cursor != 0:
                cursor, links = db._retrieve_incoming_set(
                    snet_handle, cursor=cursor, chunk_size=100
                )
                all_links_2.extend(links)

            assert sorted(all_links_1) == sorted(all_links_2)

        def _asserts_templates():
            _, all_templates_1 = db._retrieve_template(type_hash)

            cursor = '0'
            all_templates_2 = []
            while cursor != 0:
                cursor, templates = db._retrieve_template(type_hash, cursor=cursor, chunk_size=100)
                all_templates_2.extend(templates)

            assert sorted(all_templates_1) == sorted(all_templates_2)

        def _asserts_patterns():
            pattern_hash = ExpressionHasher.composite_hash([type_hash, *[snet_handle, '*']])
            _, all_patterns_1 = db._retrieve_pattern(pattern_hash)

            cursor = '0'
            all_patterns_2 = []
            while cursor != 0:
                cursor, templates = db._retrieve_pattern(
                    pattern_hash, cursor=cursor, chunk_size=100
                )
                all_patterns_2.extend(templates)

            assert sorted(all_patterns_1) == sorted(all_patterns_2)

        snet_handle = AtomDB.node_handle('Concept', 'snet')
        type_hash = db._get_atom_type_hash('Inheritance')

        _add_links()
        _asserts_incoming_set()
        _asserts_templates()
        _asserts_patterns()

    def test_get_matched_with_pagination(self, _cleanup, _db: RedisMongoDB):
        db = _db
        self._add_atoms(db)
        db.commit()

        response = db.get_matched_links('Similarity', [human, monkey], cursor=0)
        assert response == (0, [AtomDB.link_handle('Similarity', [human, monkey])])

        response = db.get_matched_links('Fake', [human, monkey], cursor=0)
        assert response == (0, [])

        response = db.get_matched_links('Similarity', [human, '*'], cursor=0)
        assert (response[0], sorted(response[1])) == (
            0,
            [
                [
                    '16f7e407087bfa0b35b13d13a1aadcae',
                    'af12f10f9ae2002a1607ba0b47ba8407',
                    '4e8e26e3276af8a5c2ac2cc2dc95c6d2',
                ],
                [
                    'b5459e299a5c5e8662c427f7e01b3bf1',
                    'af12f10f9ae2002a1607ba0b47ba8407',
                    '5b34c54bee150c04f9fa584b899dc030',
                ],
                [
                    'bad7472f41a0e7d601ca294eb4607c3a',
                    'af12f10f9ae2002a1607ba0b47ba8407',
                    '1cdffc6b0b89ff41d68bec237481d1e1',
                ],
            ],
        )

        template = ['Inheritance', 'Concept', 'Concept']

        response = db.get_matched_type_template(template, cursor=0)
        assert (response[0], sorted(response[1])) == (
            0,
            [
                [
                    '116df61c01859c710d178ba14a483509',
                    'c1db9b517073e51eb7ef6fed608ec204',
                    'b99ae727c787f1b13b452fd4c9ce1b9a',
                ],
                [
                    '1c3bf151ea200b2d9e088a1178d060cb',
                    'bdfe4e7a431f73386f37c6448afe5840',
                    '0a32b476852eeb954979b87f5f6cb7af',
                ],
                [
                    '4120e428ab0fa162a04328e5217912ff',
                    'bb34ce95f161a6b37ff54b3d4c817857',
                    '0a32b476852eeb954979b87f5f6cb7af',
                ],
                [
                    '75756335011dcedb71a0d9a7bd2da9e8',
                    '5b34c54bee150c04f9fa584b899dc030',
                    'bdfe4e7a431f73386f37c6448afe5840',
                ],
                [
                    '906fa505ae3bc6336d80a5f9aaa47b3b',
                    'd03e59654221c1e8fcda404fd5c8d6cb',
                    '08126b066d32ee37743e255a2558cccd',
                ],
                [
                    '959924e3aab197af80a84c1ab261fd65',
                    '08126b066d32ee37743e255a2558cccd',
                    'b99ae727c787f1b13b452fd4c9ce1b9a',
                ],
                [
                    'b0f428929706d1d991e4d712ad08f9ab',
                    'b99ae727c787f1b13b452fd4c9ce1b9a',
                    '0a32b476852eeb954979b87f5f6cb7af',
                ],
                [
                    'c93e1e758c53912638438e2a7d7f7b7f',
                    'af12f10f9ae2002a1607ba0b47ba8407',
                    'bdfe4e7a431f73386f37c6448afe5840',
                ],
                [
                    'e4685d56969398253b6f77efd21dc347',
                    'b94941d8cd1c0ee4ad3dd3dcab52b964',
                    '80aff30094874e75028033a38ce677bb',
                ],
                [
                    'ee1c03e6d1f104ccd811cfbba018451a',
                    '4e8e26e3276af8a5c2ac2cc2dc95c6d2',
                    '80aff30094874e75028033a38ce677bb',
                ],
                [
                    'f31dfe97db782e8cec26de18dddf8965',
                    '1cdffc6b0b89ff41d68bec237481d1e1',
                    'bdfe4e7a431f73386f37c6448afe5840',
                ],
                [
                    'fbf03d17d6a40feff828a3f2c6e86f05',
                    '99d18c702e813b07260baf577c60c455',
                    'bdfe4e7a431f73386f37c6448afe5840',
                ],
            ],
        )

        response = db.get_matched_type('Inheritance', cursor=0)
        assert (response[0], sorted(response[1])) == (
            0,
            [
                [
                    '116df61c01859c710d178ba14a483509',
                    'c1db9b517073e51eb7ef6fed608ec204',
                    'b99ae727c787f1b13b452fd4c9ce1b9a',
                ],
                [
                    '1c3bf151ea200b2d9e088a1178d060cb',
                    'bdfe4e7a431f73386f37c6448afe5840',
                    '0a32b476852eeb954979b87f5f6cb7af',
                ],
                [
                    '4120e428ab0fa162a04328e5217912ff',
                    'bb34ce95f161a6b37ff54b3d4c817857',
                    '0a32b476852eeb954979b87f5f6cb7af',
                ],
                [
                    '75756335011dcedb71a0d9a7bd2da9e8',
                    '5b34c54bee150c04f9fa584b899dc030',
                    'bdfe4e7a431f73386f37c6448afe5840',
                ],
                [
                    '906fa505ae3bc6336d80a5f9aaa47b3b',
                    'd03e59654221c1e8fcda404fd5c8d6cb',
                    '08126b066d32ee37743e255a2558cccd',
                ],
                [
                    '959924e3aab197af80a84c1ab261fd65',
                    '08126b066d32ee37743e255a2558cccd',
                    'b99ae727c787f1b13b452fd4c9ce1b9a',
                ],
                [
                    'b0f428929706d1d991e4d712ad08f9ab',
                    'b99ae727c787f1b13b452fd4c9ce1b9a',
                    '0a32b476852eeb954979b87f5f6cb7af',
                ],
                [
                    'c93e1e758c53912638438e2a7d7f7b7f',
                    'af12f10f9ae2002a1607ba0b47ba8407',
                    'bdfe4e7a431f73386f37c6448afe5840',
                ],
                [
                    'e4685d56969398253b6f77efd21dc347',
                    'b94941d8cd1c0ee4ad3dd3dcab52b964',
                    '80aff30094874e75028033a38ce677bb',
                ],
                [
                    'ee1c03e6d1f104ccd811cfbba018451a',
                    '4e8e26e3276af8a5c2ac2cc2dc95c6d2',
                    '80aff30094874e75028033a38ce677bb',
                ],
                [
                    'f31dfe97db782e8cec26de18dddf8965',
                    '1cdffc6b0b89ff41d68bec237481d1e1',
                    'bdfe4e7a431f73386f37c6448afe5840',
                ],
                [
                    'fbf03d17d6a40feff828a3f2c6e86f05',
                    '99d18c702e813b07260baf577c60c455',
                    'bdfe4e7a431f73386f37c6448afe5840',
                ],
            ],
        )

    def test_create_field_index(self, _cleanup, _db: RedisMongoDB):
        db = _db
        self._add_atoms(db)
        db.add_link(
            {
                "type": "Similarity",
                "targets": [
                    {"type": "Concept", "name": 'human'},
                    {"type": "Concept", "name": 'monkey'},
                ],
                "tag": 'DAS',
            }
        )
        db.commit()

        collection = db.mongo_atoms_collection

        response = collection.find({'named_type': 'Similarity', 'tag': 'DAS'}).explain()

        with pytest.raises(KeyError):
            response['queryPlanner']['winningPlan']['inputStage']['indexName']

        # Create the index
        my_index = db.create_field_index(atom_type='link', fields=['tag'], type='Similarity')

        collection_index_names = [idx.get('name') for idx in collection.list_indexes()]
        #
        assert my_index in collection_index_names

        # # Using the index
        response = collection.find({'named_type': 'Similarity', 'tag': 'DAS'}).explain()

        assert my_index == response['queryPlanner']['winningPlan']['inputStage']['indexName']

        with PyMongoFindExplain(db.mongo_atoms_collection) as explain:
            _, doc = db.get_atoms_by_index(my_index, [{'field': 'tag', 'value': 'DAS'}])
            assert doc[0]['handle'] == ExpressionHasher.expression_hash(
                ExpressionHasher.named_type_hash("Similarity"), [human, monkey]
            )
            assert doc[0]['targets'] == [human, monkey]
            assert explain[0]['executionStats']['executionSuccess']
            assert explain[0]['executionStats']['executionStages']['docsExamined'] == 1
            assert explain[0]['executionStats']['executionStages']['stage'] == 'FETCH'
            assert (
                explain[0]['executionStats']['executionStages']['inputStage']['stage'] == 'IXSCAN'
            )
            assert (
                explain[0]['executionStats']['executionStages']['inputStage']['keysExamined'] == 1
            )
            assert (
                explain[0]['executionStats']['executionStages']['inputStage']['indexName']
                == my_index
            )

    def test_create_text_index(self, _cleanup, _db: RedisMongoDB):
        db: RedisMongoDB = _db
        self._add_atoms(db)
        db.add_link(
            {
                "type": "Similarity",
                "targets": [
                    {"type": "Concept", "name": 'human'},
                    {"type": "Concept", "name": 'monkey'},
                ],
                "tag": 'DAS',
            }
        )
        db.commit()

        collection = db.mongo_atoms_collection

        # Create the index
<<<<<<< HEAD
        my_index = db.create_field_index(atom_type='link', fields=['tag'], type='Similarity', index_type=FieldIndexType.TOKEN_INVERTED_LIST)
=======
        my_index = db.create_field_index(
            atom_type='link',
            field='tag',
            type='Similarity',
            index_type=FieldIndexType.TOKEN_INVERTED_LIST,
        )
>>>>>>> da9a7df9

        collection_index_names = [idx.get('name') for idx in collection.list_indexes()]
        #
        assert my_index in collection_index_names

    def test_create_compound_index(self, _cleanup, _db: RedisMongoDB):
        db: RedisMongoDB = _db
        self._add_atoms(db)
        db.add_link(
            {
                "type": "Similarity",
                "targets": [
                    {"type": "Concept", "name": 'human'},
                    {"type": "Concept", "name": 'monkey'},
                ],
                "tag": 'DAS',
            }
        )
        db.commit()
        collection = db.mongo_atoms_collection
        # Create the index
        my_index = db.create_field_index(
            atom_type='link',
            fields=['type', 'tag'],
            type='Similarity',
            index_type=FieldIndexType.BINARY_TREE,
        )
        collection_index_names = [idx.get('name') for idx in collection.list_indexes()]
        assert my_index in collection_index_names

    def test_get_atoms_by_field_no_index(self, _cleanup, _db: RedisMongoDB):
        db: RedisMongoDB = _db
        self._add_atoms(db)
        db.add_link(
            {
                "type": "Similarity",
                "targets": [
                    {"type": "Concept", "name": 'human'},
                    {"type": "Concept", "name": 'monkey'},
                ],
                "tag": 'DAS',
            }
        )
        db.commit()

        with PyMongoFindExplain(db.mongo_atoms_collection) as explain:
            result = db.get_atoms_by_field([{'field': 'tag', 'value': 'DAS'}])
            assert len(result) == 1
            assert explain[0]['executionStats']['executionSuccess']
            assert explain[0]['queryPlanner']['winningPlan']['stage'] == 'COLLSCAN'
            assert explain[0]['executionStats']['totalKeysExamined'] == 0

    def test_get_atoms_by_field_with_index(self, _cleanup, _db: RedisMongoDB):
        db: RedisMongoDB = _db
        self._add_atoms(db)
        db.add_link(
            {
                "type": "Similarity",
                "targets": [
                    {"type": "Concept", "name": 'human'},
                    {"type": "Concept", "name": 'monkey'},
                ],
                "tag": 'DAS',
            }
        )
        db.commit()
        my_index = db.create_field_index(atom_type='link', fields=['tag'])

        with PyMongoFindExplain(db.mongo_atoms_collection) as explain:
            result = db.get_atoms_by_field([{'field': 'tag', 'value': 'DAS'}])
            assert len(result) == 1
            assert explain[0]['executionStats']['executionSuccess']
            assert explain[0]['executionStats']['nReturned'] == 1
            assert explain[0]['executionStats']['executionStages']['stage'] == 'FETCH'
            assert (
                explain[0]['executionStats']['executionStages']['inputStage']['stage'] == 'IXSCAN'
            )
            assert (
                explain[0]['executionStats']['executionStages']['inputStage']['keysExamined'] == 1
            )
            assert (
                explain[0]['executionStats']['executionStages']['inputStage']['indexName']
                == my_index
            )

    def test_get_atoms_by_index(self, _cleanup, _db: RedisMongoDB):
        db: RedisMongoDB = _db
        db.add_link(
            {
                "type": "Similarity",
                "targets": [
                    {"type": "Concept", "name": 'human'},
                    {"type": "Concept", "name": 'monkey'},
                ],
                "tag": 'DAS',
            }
        )
        db.add_link(
            {
                "type": "Similarity",
                "targets": [
                    {"type": "Concept", "name": 'mammal'},
                    {"type": "Concept", "name": 'monkey'},
                ],
                "tag": 'DAS2',
            }
        )
        db.commit()
<<<<<<< HEAD
        my_index = db.create_field_index(atom_type='link', fields=['tag'], type='Similarity')
        
=======
        my_index = db.create_field_index(atom_type='link', field='tag', type='Similarity')

>>>>>>> da9a7df9
        with PyMongoFindExplain(db.mongo_atoms_collection) as explain:
            _, doc = db.get_atoms_by_index(my_index, [{'field': 'tag', 'value': 'DAS2'}])
            assert doc[0]['handle'] == ExpressionHasher.expression_hash(
                ExpressionHasher.named_type_hash("Similarity"), [mammal, monkey]
            )
            assert doc[0]['targets'] == [mammal, monkey]
            assert explain[0]['executionStats']['executionSuccess']
            assert explain[0]['executionStats']['nReturned'] == 1
            assert explain[0]['executionStats']['executionStages']['stage'] == 'FETCH'
            assert (
                explain[0]['executionStats']['executionStages']['inputStage']['stage'] == 'IXSCAN'
            )
            assert (
                explain[0]['executionStats']['executionStages']['inputStage']['keysExamined'] == 1
            )
            assert (
                explain[0]['executionStats']['executionStages']['inputStage']['indexName']
                == my_index
            )

    def test_get_atoms_by_text_field_regex(self, _cleanup, _db: RedisMongoDB):
        db: RedisMongoDB = _db
        self._add_atoms(db)
        db.commit()

        with PyMongoFindExplain(db.mongo_atoms_collection) as explain:
            result = db.get_atoms_by_text_field('mammal', 'name')
            assert len(result) == 1
            assert result[0] == db.get_node_handle('Concept', 'mammal')
            assert explain[0]['executionStats']['executionSuccess']
            assert (
                explain[0]['executionStats']['executionStages']['inputStage']['stage'] == 'IXSCAN'
            )
            assert explain[0]['executionStats']['totalKeysExamined'] == 14

    def test_get_atoms_by_text_field_with_index(self, _cleanup, _db: RedisMongoDB):
        db: RedisMongoDB = _db
        self._add_atoms(db)
        db.commit()
        # Create index
<<<<<<< HEAD
        db.create_field_index(atom_type='node', fields=['name'], index_type=FieldIndexType.TOKEN_INVERTED_LIST)
=======
        db.create_field_index(
            atom_type='node', field='name', index_type=FieldIndexType.TOKEN_INVERTED_LIST
        )
>>>>>>> da9a7df9

        with PyMongoFindExplain(db.mongo_atoms_collection) as explain:
            result = db.get_atoms_by_text_field('mammal')
            assert len(result) == 1
            assert result[0] == db.get_node_handle('Concept', 'mammal')
            assert explain[0]['executionStats']['executionSuccess']
            assert explain[0]['executionStats']['executionStages']['stage'] == 'TEXT_MATCH'
            assert explain[0]['executionStats']['totalKeysExamined'] == 1

    def test_get_node_starting_name(self, _cleanup, _db: RedisMongoDB):
        db = _db
        self._add_atoms(db)
        db.commit()
        with PyMongoFindExplain(db.mongo_atoms_collection) as explain:
            result = db.get_node_by_name_starting_with('Concept', 'mamm')
            assert len(result) == 1
            assert result[0] == db.get_node_handle('Concept', 'mammal')
            assert explain[0]['executionStats']['executionSuccess']
            assert (
                explain[0]['executionStats']['executionStages']['inputStage']['stage'] == 'IXSCAN'
            )
            assert explain[0]['executionStats']['totalKeysExamined'] == 2
            assert explain[0]['executionStats']['totalDocsExamined'] == 1

    def test_bulk_insert(self, _cleanup, _db: RedisMongoDB):
        db = _db
        assert db.count_atoms() == (0, 0)

        documents = [
            {
                '_id': 'node1',
                'composite_type_hash': 'ConceptHash',
                'name': 'human',
                'named_type': 'Concept',
            },
            {
                '_id': 'node2',
                'composite_type_hash': 'ConceptHash',
                'name': 'monkey',
                'named_type': 'Concept',
            },
            {
                '_id': db.link_handle('Similarity', ['node1', 'node2']),
                'composite_type_hash': 'CompositeTypeHash',
                'is_toplevel': True,
                'composite_type': ['SimilarityHash', 'ConceptHash', 'ConceptHash'],
                'named_type': 'Similarity',
                'named_type_hash': 'SimilarityHash',
                'key_0': 'node1',
                'key_1': 'node2',
            },
        ]

        db.bulk_insert(documents)

        assert db.count_atoms() == (2, 1)
        assert db.get_matched_links('Similarity', ['node1', 'node2']) == [
            db.link_handle('Similarity', ['node1', 'node2'])
        ]
        _, similarity = db.get_all_links('Similarity')
        assert similarity == [db.link_handle('Similarity', ['node1', 'node2'])]
        assert db.get_all_nodes('Concept') == ['node1', 'node2']

    def test_retrieve_all_atoms(self, _cleanup, _db: RedisMongoDB):
        db = _db
        self._add_atoms(db)
        db.commit()
        response = db.retrieve_all_atoms()
        _, inheritance = db.get_all_links('Inheritance')
        _, similarity = db.get_all_links('Similarity')
        links = inheritance + similarity
        nodes = db.get_all_nodes('Concept')
        assert len(response) == len(links) + len(nodes)

    def test_add_fields_to_atoms(self, _cleanup, _db: RedisMongoDB):
        db = _db
        self._add_atoms(db)
        db.commit()
        human = db.node_handle('Concept', 'human')
        monkey = db.node_handle('Concept', 'monkey')
        link_handle = db.link_handle('Similarity', [human, monkey])

        node_human = db.get_atom(human)

        assert node_human['handle'] == human
        assert node_human['name'] == 'human'
        assert node_human['named_type'] == 'Concept'

        node_human['score'] = 0.5

        db.add_node(node_human)
        db.commit()

        assert db.get_atom(human)['score'] == 0.5

        link_similarity = db.get_atom(link_handle, deep_representation=True)

        assert link_similarity['handle'] == link_handle
        assert link_similarity['type'] == 'Similarity'
        assert link_similarity['targets'] == [db.get_atom(human), db.get_atom(monkey)]

        link_similarity['score'] = 0.5

        db.add_link(link_similarity)
        db.commit()

        assert db.get_atom(link_handle)['score'] == 0.5

    def test_commit_with_buffer(self, _cleanup, _db: RedisMongoDB):
        db = _db
        assert db.count_atoms() == (0, 0)
        buffer = [
            {
                '_id': '26d35e45817f4270f2b7cff971b04138',
                'composite_type_hash': 'd99a604c79ce3c2e76a2f43488d5d4c3',
                'name': 'dog',
                'named_type': 'Concept',
            },
            {
                '_id': 'b7db6a9ed2191eb77ee54479570db9a4',
                'composite_type_hash': 'd99a604c79ce3c2e76a2f43488d5d4c3',
                'name': 'cat',
                'named_type': 'Concept',
            },
            {
                '_id': '3dab102938606f4549d68405ec9f4f61',
                'composite_type_hash': 'ed73ea081d170e1d89fc950820ce1cee',
                'is_toplevel': True,
                'composite_type': [
                    'a9dea78180588431ec64d6bc4872fdbc',
                    'd99a604c79ce3c2e76a2f43488d5d4c3',
                    'd99a604c79ce3c2e76a2f43488d5d4c3',
                ],
                'named_type': 'Similarity',
                'named_type_hash': 'a9dea78180588431ec64d6bc4872fdbc',
                'key_0': '26d35e45817f4270f2b7cff971b04138',
                'key_1': 'b7db6a9ed2191eb77ee54479570db9a4',
            },
        ]
        db.commit(buffer=buffer)
        assert db.count_atoms() == (2, 1)
        assert db.get_atom('26d35e45817f4270f2b7cff971b04138')['name'] == 'dog'
        assert db.get_atom('b7db6a9ed2191eb77ee54479570db9a4')['name'] == 'cat'
        assert db.get_atom('3dab102938606f4549d68405ec9f4f61')['targets'] == [
            '26d35e45817f4270f2b7cff971b04138',
            'b7db6a9ed2191eb77ee54479570db9a4',
        ]<|MERGE_RESOLUTION|>--- conflicted
+++ resolved
@@ -921,16 +921,12 @@
         collection = db.mongo_atoms_collection
 
         # Create the index
-<<<<<<< HEAD
-        my_index = db.create_field_index(atom_type='link', fields=['tag'], type='Similarity', index_type=FieldIndexType.TOKEN_INVERTED_LIST)
-=======
         my_index = db.create_field_index(
             atom_type='link',
-            field='tag',
+            fields=['tag'],
             type='Similarity',
             index_type=FieldIndexType.TOKEN_INVERTED_LIST,
         )
->>>>>>> da9a7df9
 
         collection_index_names = [idx.get('name') for idx in collection.list_indexes()]
         #
@@ -1039,13 +1035,9 @@
             }
         )
         db.commit()
-<<<<<<< HEAD
+
         my_index = db.create_field_index(atom_type='link', fields=['tag'], type='Similarity')
-        
-=======
-        my_index = db.create_field_index(atom_type='link', field='tag', type='Similarity')
-
->>>>>>> da9a7df9
+
         with PyMongoFindExplain(db.mongo_atoms_collection) as explain:
             _, doc = db.get_atoms_by_index(my_index, [{'field': 'tag', 'value': 'DAS2'}])
             assert doc[0]['handle'] == ExpressionHasher.expression_hash(
@@ -1086,13 +1078,10 @@
         self._add_atoms(db)
         db.commit()
         # Create index
-<<<<<<< HEAD
-        db.create_field_index(atom_type='node', fields=['name'], index_type=FieldIndexType.TOKEN_INVERTED_LIST)
-=======
+
         db.create_field_index(
-            atom_type='node', field='name', index_type=FieldIndexType.TOKEN_INVERTED_LIST
-        )
->>>>>>> da9a7df9
+            atom_type='node', fields=['name'], index_type=FieldIndexType.TOKEN_INVERTED_LIST
+        )
 
         with PyMongoFindExplain(db.mongo_atoms_collection) as explain:
             result = db.get_atoms_by_text_field('mammal')
