--- conflicted
+++ resolved
@@ -1,3 +1,4 @@
+import os
 import pickle
 import sys
 from enum import Enum
@@ -21,6 +22,11 @@
 )
 from hyperon_das_atomdb.logger import logger
 from hyperon_das_atomdb.utils.expression_hasher import ExpressionHasher
+from hyperon_das_atomdb.utils.parse import str_to_bool
+
+USE_CACHED_NODES = str_to_bool(os.environ.get("DAS_USE_CACHED_NODES"))
+USE_CACHED_LINK_TYPES = str_to_bool(os.environ.get("DAS_USE_CACHED_LINK_TYPES"))
+USE_CACHED_NODE_TYPES = str_to_bool(os.environ.get("DAS_USE_CACHED_NODE_TYPES"))
 
 
 def _build_redis_key(prefix, key):
@@ -81,7 +87,7 @@
         self.base = base
 
     def __hash__(self):
-        return hash(self.base[MongoFieldNames.ID_HASH])
+        return hash(self.base["_id"])
 
     def __str__(self):
         return str(self.base)
@@ -359,16 +365,8 @@
         return answer[0].decode()
 
     def get_node_type(self, node_handle: str) -> str:
-<<<<<<< HEAD
-        if USE_CACHED_NODE_TYPES:
-            return self.node_type_cache[node_handle]
-        else:
-            document = self.get_atom(node_handle)
-            return document[MongoFieldNames.TYPE_NAME]
-=======
         document = self.get_atom(node_handle)
         return document["named_type"]
->>>>>>> 88668027
 
     def get_matched_node_name(self, node_type: str, substring: str) -> str:
         node_type_hash = self._get_atom_type_hash(node_type)
@@ -566,11 +564,8 @@
             self.symbol_hash[named_type] = hash_id
 
     def commit(self) -> None:
-<<<<<<< HEAD
         added_links = []
         id_tag = MongoFieldNames.ID_HASH
-=======
->>>>>>> 88668027
         for key, (
             collection,
             buffer,
@@ -627,15 +622,9 @@
 
     def _update_node_index(self, documents: Iterable[Dict[str, any]]) -> None:
         for document in documents:
-<<<<<<< HEAD
             handle = document[MongoFieldNames.ID_HASH]
             node_name = document[MongoFieldNames.NAME]
             self.node_documents.add(handle, document)
-=======
-            handle = document["_id"]
-            node_name = document["name"]
-            self.node_documents.add()
->>>>>>> 88668027
             key = _build_redis_key(KeyPrefix.NAMED_ENTITIES, handle)
             self.redis.sadd(key, node_name)
 
