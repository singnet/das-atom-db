--- conflicted
+++ resolved
@@ -35,10 +35,7 @@
         """
 
         if Logger.__instance is not None:
-<<<<<<< HEAD
-=======
             # TODO(angelo,andre): raise a more specific type of exception?
->>>>>>> fa34f327
             # pylint: disable=broad-exception-raised
             raise Exception("Invalid re-instantiation of Logger")
 
