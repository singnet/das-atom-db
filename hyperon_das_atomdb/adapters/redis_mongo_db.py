--- conflicted
+++ resolved
@@ -473,15 +473,8 @@
         document = self.get_atom(link_handle)
         return document["named_type"]
 
-<<<<<<< HEAD
     def get_atom(self, handle: str, **kwargs) -> Dict[str, Any]:
-        document = self.node_documents.get(handle, None)
-        if document is None:
-            document = self._retrieve_mongo_document(handle)
-=======
-    def get_atom(self, handle: str) -> Dict[str, Any]:
         document = self._retrieve_mongo_document(handle)
->>>>>>> 45b6af59
         if document:
             atom = self._convert_atom_format(document, **kwargs)
             return atom
@@ -492,9 +485,7 @@
             )
 
     def get_atom_type(self, handle: str) -> str:
-        atom = self.node_documents.get(handle, None)
-        if atom is None:
-            atom = self._retrieve_mongo_document(handle)
+        atom = self._retrieve_mongo_document(handle)
         if atom is not None:
             return atom['named_type']
 
