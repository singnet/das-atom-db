import functools
from typing import Callable
from unittest import mock

import pytest

<<<<<<< HEAD
from hyperon_das_atomdb.database import AtomDB, AtomT, LinkT, NodeT
from tests.helpers import add_link, add_node, check_handle, dict_to_node_params

from .fixtures import in_memory_db, redis_mongo_db  # noqa: F401


=======
from hyperon_das_atomdb.database import AtomDB
from hyperon_das_atomdb.exceptions import AtomDoesNotExist
from tests.unit.fixtures import in_memory_db, redis_mongo_db  # noqa: F401


def check_handle(handle):
    return all((isinstance(handle, str), len(handle) == 32, int(handle, 16)))


def add_node(db: AtomDB, node_name, node_type, adapter, extra_fields=None):
    node_dict = {"name": node_name, "type": node_type}
    node_dict.update(extra_fields or {})
    node = db.add_node(node_dict)
    if adapter == "redis_mongo_db":
        db.commit()
    return node


def add_link(db: AtomDB, link_type, dict_targets, adapter, is_top_level=True, extra_fields=None):
    link_params = {"type": link_type, "targets": dict_targets}
    link_params.update(extra_fields or {})
    link = db.add_link(link_params, toplevel=is_top_level)
    if adapter != "in_memory_db":
        db.commit()
    return link


def pytest_generate_tests(metafunc):
    idlist = []
    argvalues = []
    for scenario in metafunc.cls.scenarios:
        idlist.append(scenario[0])
        items = scenario[1].items()
        argnames = [x[0] for x in items]
        argvalues.append([x[1] for x in items])
    metafunc.parametrize(argnames, argvalues, ids=idlist, scope="class")


in_memory = ("memory", {"database": "in_memory_db"})
redis_mongo = ("redis_mongo", {"database": "redis_mongo_db"})


>>>>>>> 266731c7
class TestDatabase:
    scenarios = [in_memory, redis_mongo]

    def _load_db(self, db):
        import json
        import pathlib

        path = pathlib.Path(__file__).parent.resolve()
        with open(f"{path}/adapters/data/ram_only_nodes.json") as f:
            all_nodes = json.load(f)
        with open(f"{path}/adapters/data/ram_only_links.json") as f:
            all_links = json.load(f)
        for node in all_nodes:
            db.add_node(node)
        for link in all_links:
            db.add_link(link)

    @pytest.mark.parametrize(
        "expected",
        [
            ("1fd600f0fd8a1fab79546a4fc3612df3"),  # Concept, Human
            ("1fd600f0fd8a1fab79546a4fc3612df3"),  # Concept, Human
        ],
    )
    def test_node_handle(self, database, expected, request):
        db: AtomDB = request.getfixturevalue(database)
        handle = db.node_handle("Concept", "Human")
        incorrect_handle = db.node_handle("Concept", "human")
        assert handle, incorrect_handle
        assert handle != incorrect_handle
        assert handle == expected
        assert check_handle(handle)

    @pytest.mark.parametrize(
        "expected",
        [
            ("1fd600f0fd8a1fab79546a4fc3612df3"),  # Concept, Human
            ("1fd600f0fd8a1fab79546a4fc3612df3"),  # Concept, Human
        ],
    )
    def test_node_handle_exceptions(self, database, expected, request):
        db: AtomDB = request.getfixturevalue(database)
        # NOTE Should raise ValueError
        with pytest.raises(TypeError):
            db.node_handle([], [])

    @pytest.mark.parametrize(
        "expected",
        [
            ("a9dea78180588431ec64d6bc4872fdbc"),  # Similarity
            ("a9dea78180588431ec64d6bc4872fdbc"),  # Similarity
        ],
    )
    def test_link_handle(self, database, expected, request):
        db: AtomDB = request.getfixturevalue(database)
        handle = db.link_handle("Similarity", [])
        handles = set([db.link_handle("Similarity", f) for f in [[], [], (), list(), tuple()]])
        assert len(handles) == 1, handles
        assert handle
        assert check_handle(handle)

    @pytest.mark.parametrize(
        "expected",
        [
            ("a9dea78180588431ec64d6bc4872fdbc"),  # Similarity
            ("a9dea78180588431ec64d6bc4872fdbc"),  # Similarity
        ],
    )
    def test_link_handle_exceptions(self, database, expected, request):
        db: AtomDB = request.getfixturevalue(database)
        with pytest.raises(TypeError):
            db.link_handle("Similarity", None)
        # NOTE Unreachable
        # TODO: unreachable code must be deleted or fixed to become reachable
        # with pytest.raises(ValueError):
        #     db.link_handle("Similarity", set())

    def test_node_exists(self, database, request):
        db: AtomDB = request.getfixturevalue(database)
        db.add_node(NodeT(name="A", type="Test"))
        if database != "in_memory_db":
            db.commit()

        no_exists = db.node_exists("Test", "B")
        exists = db.node_exists("Test", "A")
        assert isinstance(no_exists, bool)
        assert isinstance(exists, bool)
        assert not no_exists
        assert exists

    @pytest.mark.parametrize(
        "targets",
        [
<<<<<<< HEAD
            ("redis_mongo_db", ["180fed764dbd593f1ea45b63b13d7e69"]),
            ("in_memory_db", ["180fed764dbd593f1ea45b63b13d7e69"]),
=======
            (["180fed764dbd593f1ea45b63b13d7e69"]),
            ([]),
>>>>>>> 266731c7
        ],
    )
    def test_link_exists(self, database, targets, request):
        db: AtomDB = request.getfixturevalue(database)
        targets_params = [NodeT(type="Test", name="test")]
        link = LinkT("Test", targets_params)
        db.add_link(link)
        if database != "in_memory_db":
            db.commit()
        no_exists = db.link_exists("Tes", [])
        exists = db.link_exists("Test", targets)

        assert isinstance(no_exists, bool)
        assert isinstance(exists, bool)
        assert not no_exists
        assert exists

    def test_get_node_handle(self, database, request):
        db: AtomDB = request.getfixturevalue(database)
        expected_node = add_node(db, "A", "Test", database)
        node = db.get_node_handle("Test", "A")
        assert node == expected_node.handle
        assert check_handle(node)

    @pytest.mark.parametrize(
        "node_type,node_name,expected",
        [
            ("Concept", "human", "af12f10f9ae2002a1607ba0b47ba8407"),
            ("Concept", "monkey", "1cdffc6b0b89ff41d68bec237481d1e1"),
            ("Concept", "chimp", "5b34c54bee150c04f9fa584b899dc030"),
            ("Concept", "snake", "c1db9b517073e51eb7ef6fed608ec204"),
            ("Concept", "earthworm", "bb34ce95f161a6b37ff54b3d4c817857"),
            ("Concept", "rhino", "99d18c702e813b07260baf577c60c455"),
            ("Concept", "triceratops", "d03e59654221c1e8fcda404fd5c8d6cb"),
            ("Concept", "vine", "b94941d8cd1c0ee4ad3dd3dcab52b964"),
            ("Concept", "ent", "4e8e26e3276af8a5c2ac2cc2dc95c6d2"),
            ("Concept", "mammal", "bdfe4e7a431f73386f37c6448afe5840"),
            ("Concept", "animal", "0a32b476852eeb954979b87f5f6cb7af"),
            ("Concept", "reptile", "b99ae727c787f1b13b452fd4c9ce1b9a"),
            ("Concept", "dinosaur", "08126b066d32ee37743e255a2558cccd"),
            ("Concept", "plant", "80aff30094874e75028033a38ce677bb"),
        ],
    )
    def test_get_node_handle_loaded(self, database, node_type, node_name, expected, request):
        db = request.getfixturevalue(database)
        self._load_db(db)
        if database == "redis_mongo_db":
            db.commit()
        actual = db.get_node_handle(node_type=node_type, node_name=node_name)
        assert expected == actual
        assert check_handle(actual)

    def test_get_node_handle_exceptions(self, database, request):
        db: AtomDB = request.getfixturevalue(database)
        with pytest.raises(Exception, match="Nonexistent atom"):
            db.get_node_handle("#$QQ!#", "A")

    def test_get_node_name(self, database, request):
        db: AtomDB = request.getfixturevalue(database)
        expected_node = add_node(db, "A", "Test", database)
        name = db.get_node_name(expected_node.handle)
        # NOTE all adapters must return the same type
        assert isinstance(name, str)
        assert name == expected_node.name

    def test_get_node_name_exceptions(self, database, request):
        if database == "redis_mongo_db":
            # TODO: fix this
            pytest.skip(
                "ERROR in_memory returns a AtomDoesNotExist exception, redis_mongo returns ValueError. "
                "See https://github.com/singnet/das-atom-db/issues/210"
            )
        db: AtomDB = request.getfixturevalue(database)
        # in memory returns a AtomDoesNotExist exception, redis_mongo returns ValueError
        # TODO: should this be fixed/synced? I mean, make both raise the same exception?
        with pytest.raises(Exception, match="Nonexistent atom"):
            db.get_node_name("error")

    def test_get_node_type(self, database, request):
        db: AtomDB = request.getfixturevalue(database)
        expected_node = add_node(db, "A", "Test", database)
        node_type = db.get_node_type(expected_node.handle)
        assert isinstance(node_type, str)
        assert node_type == expected_node.named_type

    def test_get_node_type_exceptions(self, database, request):
        db: AtomDB = request.getfixturevalue(database)
        with pytest.raises(Exception, match="Nonexistent atom"):
            db.get_node_type("test")

    def test_get_node_by_name(self, database, request):
        db: AtomDB = request.getfixturevalue(database)
        expected_nodes = [add_node(db, n, "Test", database) for n in {"A", "Aa", "Ac"}]
        not_expected_nodes = [add_node(db, n, "Test", database) for n in {"B", "Ba", "Bc"}]
        nodes = db.get_node_by_name("Test", "A")
        not_nodes = db.get_node_by_name("Test", "C")
        assert not_nodes == []
        assert isinstance(nodes, list)
        assert len(nodes) == 3
        assert all(check_handle(node) for node in nodes)
        assert all(n.handle in nodes for n in expected_nodes)
        assert not any(n.handle in nodes for n in not_expected_nodes)

    @pytest.mark.parametrize(
        "atom_type,atom_values,query_values,expected",
        [
            (
                "node",
                {"node_name": "Ac", "node_type": "Test"},
                [{"field": "name", "value": "Ac"}],
                "785a4a9c6a986f8b1ba35d0de70e8fd8",
            ),
            (
                "link",
                {"link_type": "Ac", "dict_targets": []},
                [{"field": "named_type", "value": "Ac"}],
                "8819a837186918b90b59cc316f36b1e1",
            ),
        ],
    )
    def test_get_atoms_by_field(
        self, database, atom_type, atom_values, query_values, expected, request
    ):
        if database == "in_memory_db":
            # TODO: fix this
            pytest.skip(
                "ERROR Not implemented. See https://github.com/singnet/das-atom-db/issues/210"
            )
        db: AtomDB = request.getfixturevalue(database)
<<<<<<< HEAD
        expected_node = add_node(db, "Ac", "Test", database)
        expected_link = add_link(
            db,
            "Ac",
            [expected_node],
            database,
        )
        nodes = db.get_atoms_by_field([{"field": "name", "value": "Ac"}])
        links = db.get_atoms_by_field([{"field": "named_type", "value": "Ac"}])
        assert isinstance(nodes, list)
        assert isinstance(links, list)
        assert all(check_handle(node) for node in nodes)
        assert all(check_handle(link) for link in links)
        assert nodes[0] == expected_node.handle
        assert links[0] == expected_link.handle

    @pytest.mark.parametrize("database", ["redis_mongo_db", "in_memory_db"])
    def test_get_atoms_by_index(self, database, request):
        pytest.skip("Requires new implementation since the new custom attributes were introduced.")
=======
        if atom_type == "link":
            add_link(db, atom_values["link_type"], atom_values["dict_targets"], database)
        else:
            add_node(db, atom_values["node_name"], atom_values["node_type"], database)
        atoms = db.get_atoms_by_field(query_values)
        assert isinstance(atoms, list)
        assert all(check_handle(atom) for atom in atoms)
        assert atoms[0] == expected

    @pytest.mark.parametrize(
        "index_params,query_params,expected",
        [
            (
                {"atom_type": "node", "fields": ["value"], "named_type": "Test"},
                [{"field": "value", "value": 3}],
                "815212e3d7ac246e70c1744d14a8c402",
            ),
            (
                {"atom_type": "node", "fields": ["value", "strength"], "named_type": "Test"},
                [{"field": "value", "value": 3}, {"field": "strength", "value": 5}],
                "815212e3d7ac246e70c1744d14a8c402",
            ),
            (
                {"atom_type": "link", "fields": ["value"], "named_type": "Test3"},
                [{"field": "value", "value": 3}],
                "b3f66ec1535de7702c38e94408fa4a17",
            ),
            (
                {"atom_type": "link", "fields": ["value"], "named_type": "Test2"},
                [{"field": "value", "value": 3}, {"field": "round", "value": 2}],
                "c454552d52d55d3ef56408742887362b",
            ),
            (
                {"atom_type": "link", "fields": ["value", "round"], "named_type": "Test"},
                [{"field": "value", "value": 3}, {"field": "round", "value": 2}],
                "0cbc6611f5540bd0809a388dc95a615b",
            ),
        ],
    )
    def test_get_atoms_by_index(self, database, index_params, query_params, expected, request):
>>>>>>> 266731c7
        if database == "in_memory_db":
            pytest.skip(
                "ERROR Not implemented. See https://github.com/singnet/das-atom-db/issues/210"
            )
        db: AtomDB = request.getfixturevalue(database)
<<<<<<< HEAD
        add_node(db, "A", "Test", database, {"age": 30})
        index_id = db.create_field_index(atom_type="node", fields=["age"], named_type="Test")
        cursor, atoms = db.get_atoms_by_index(index_id, [{"field": "age", "value": 30}])
=======
        if index_params.get("atom_type") == "link":
            atom = add_link(
                db,
                index_params["named_type"],
                [],
                database,
                extra_fields={k["field"]: k["value"] for k in query_params},
            )
        else:
            atom = add_node(
                db,
                "A",
                index_params["named_type"],
                database,
                {k["field"]: k["value"] for k in query_params},
            )
        index_id = db.create_field_index(
            atom_type=index_params.get("atom_type"),
            fields=[k["field"] for k in query_params],
            named_type=index_params["named_type"],
        )
        cursor, atoms = db.get_atoms_by_index(index_id, query_params)
>>>>>>> 266731c7
        assert isinstance(cursor, int)
        assert isinstance(atoms, list)
        assert cursor == 0
        assert len(atoms) == 1
<<<<<<< HEAD
        assert all(isinstance(a, AtomT) for a in atoms)
=======
        assert atom["handle"] in [atom["handle"] for atom in atoms]
        assert expected in [atom["handle"] for atom in atoms]
        assert all(isinstance(a, dict) for a in atoms)
>>>>>>> 266731c7

    def test_get_atoms_by_index_exceptions(self, database, request):
        if database == "in_memory_db":
            # TODO: fix this
            pytest.skip(
                "ERROR Not implemented. See https://github.com/singnet/das-atom-db/issues/210"
            )
        db: AtomDB = request.getfixturevalue(database)
        with pytest.raises(Exception):
            db.get_atoms_by_index("", [])

    def test_get_atoms_by_text_field_regex(self, database, request):
        pytest.skip("Requires new implementation since the new custom attributes were introduced.")
        if database == "in_memory_db":
            # TODO: fix this
            pytest.skip(
                "ERROR Not implemented. See https://github.com/singnet/das-atom-db/issues/210"
            )
        db: AtomDB = request.getfixturevalue(database)
        add_node(db, "A", "Test", database, {"value": "Test sentence"})
        add_link(db, "Test", [], database)
        index_id = db.create_field_index(
            atom_type="node", fields=["value"], named_type="Test", index_type="token_inverted_list"
        )
        atoms = db.get_atoms_by_text_field("Test", "value", text_index_id=index_id)
        assert isinstance(atoms, list)
        assert all(check_handle(a) for a in atoms)
        assert all(isinstance(a, str) for a in atoms)
        assert len(atoms) == 1

    def test_get_atoms_by_text_field_text(self, database, request):
        pytest.skip("Requires new implementation since the new custom attributes were introduced.")
        if database == "in_memory_db":
            # TODO: fix this
            pytest.skip(
                "ERROR Not implemented. See https://github.com/singnet/das-atom-db/issues/210"
            )
        db: AtomDB = request.getfixturevalue(database)
        add_node(db, "A", "Test", database, {"value": "Test sentence"})
        index_id = db.create_field_index(
            atom_type="node", fields=["value"], named_type="Test", index_type="token_inverted_list"
        )
        with mock.patch(
            "mongomock.filtering._Filterer.apply", return_value=["815212e3d7ac246e70c1744d14a8c402"]
        ):
            atoms = db.get_atoms_by_text_field("Test", text_index_id=index_id)
            assert isinstance(atoms, list)
            assert all(check_handle(a) for a in atoms)
            assert all(isinstance(a, str) for a in atoms)
            assert len(atoms) == 1

    def test_get_node_by_name_starting_with(self, database, request):
        if database == "in_memory_db":
            # TODO: fix this
            pytest.skip(
                "ERROR Not implemented. See https://github.com/singnet/das-atom-db/issues/210"
            )
        db: AtomDB = request.getfixturevalue(database)
        node_a = add_node(db, "Aaa", "Test", database)
        node_b = add_node(db, "Abb", "Test", database)
        add_node(db, "Bbb", "Test", database)
        nodes = db.get_node_by_name_starting_with("Test", "A")
        assert isinstance(nodes, list)
        assert all(check_handle(n) for n in nodes)
        assert all(isinstance(n, str) for n in nodes)
        assert all(handle in nodes for handle in [node_a.handle, node_b.handle])
        assert len(nodes) == 2

<<<<<<< HEAD
    @pytest.mark.parametrize("database", ["redis_mongo_db", "in_memory_db"])
    def test_get_all_nodes_handles(self, database, request):
        db: AtomDB = request.getfixturevalue(database)
        expected_handles = [
            add_node(db, "Aaa", "Test", database).handle,
            add_node(db, "Abb", "Test", database).handle,
            add_node(db, "Bbb", "Test", database).handle,
        ]
        handles = db.get_all_nodes_handles("Test")
        assert isinstance(handles, list)
        assert all(check_handle(n) for n in handles)
        assert all(isinstance(n, str) for n in handles)
        assert len(handles) == 3
        assert set(handles) == set(expected_handles)

    @pytest.mark.parametrize("database", ["redis_mongo_db", "in_memory_db"])
    def test_get_all_nodes_names(self, database, request):
        db: AtomDB = request.getfixturevalue(database)
        expected_names = [
            add_node(db, "Aaa", "Test", database).name,
            add_node(db, "Abb", "Test", database).name,
            add_node(db, "Bbb", "Test", database).name,
        ]
        names = db.get_all_nodes_names("Test")
        assert isinstance(names, list)
        assert all(isinstance(n, str) for n in names)
        assert len(names) == len(expected_names)
        assert set(names) == set(expected_names)
=======
    @pytest.mark.parametrize(
        "params,nodes_len",
        [  # TODO: differences here must be fixed if possible
            ({"node_type": "Test"}, 3),
            ({"node_type": "Test", "names": True}, 3),
            ({"node_type": "Z", "names": True}, 0),
            ({"node_type": "Test2"}, 2),
            ({"node_type": "Test2", "names": True}, 2),
        ],
    )
    def test_get_all_nodes(self, database, params, nodes_len, request):
        db: AtomDB = request.getfixturevalue(database)
        values = {"Test": ["Aaa", "Abb", "Bbb"], "Test2": ["Bcc", "Ccc"]}
        _ = [add_node(db, vv, k, database) for k, v in values.items() for vv in v]
        nodes = db.get_all_nodes(**params)
        assert isinstance(nodes, list)
        if params.get("names"):
            assert all([n in values[params["node_type"]] for n in nodes])
        else:
            assert all(check_handle(n) for n in nodes)
        assert all(isinstance(n, str) for n in nodes)
        assert len(nodes) == nodes_len
>>>>>>> 266731c7

    @pytest.mark.parametrize(
        "params,links_len",
        [  # TODO: differences here must be fixed if possible
            ({"link_type": "Ac"}, 3),
            ({"link_type": "Ac", "names": True}, 3),
            ({"link_type": "Z", "names": True}, 0),
            ({"link_type": "Ac"}, 3),
            # NOTE should return the same value for the cursor
            ({"link_type": "Ac", "names": True}, 3),
            ({"link_type": "Z", "names": True}, 0),
        ],
    )
    def test_get_all_links(self, database, params, links_len, request):
        db: AtomDB = request.getfixturevalue(database)
        add_link_ = functools.partial(add_link, link_type="Ac", db=db, adapter=database)
        [
            add_link_(targets=[NodeT(name=nn, type=nt)])
            for nn, nt in (("A", "A"), ("B", "B"), ("C", "C"))
        ]
        links = db.get_all_links(**params)
        assert isinstance(links, set)
        assert all(check_handle(link) for link in links)
        assert all(isinstance(link, str) for link in links)
        assert len(links) == links_len

    def test_get_link_handle(self, database, request):
        db: AtomDB = request.getfixturevalue(database)
        link = add_link(db, "Ac", [NodeT(name="A", type="A")], database)
        handle = db.get_link_handle(link.named_type, link.targets)
        assert check_handle(handle)

    def test_get_link_handle_exceptions(self, database, request):
        db: AtomDB = request.getfixturevalue(database)
        with pytest.raises(Exception, match="Nonexistent atom"):
            db.get_link_handle("A", [])

    def test_get_link_type(self, database, request):
        db: AtomDB = request.getfixturevalue(database)
        node_params = NodeT(name="A", type="A")
        link_a = add_link(db, "Ac", [node_params], database)
        add_link(db, "Bc", [node_params], database)
        link_type = db.get_link_type(link_a.handle)
        assert link_type
        assert isinstance(link_type, str)
        assert link_type == link_a.named_type

    def test_get_link_type_exceptions(self, database, request):
        db: AtomDB = request.getfixturevalue(database)
        with pytest.raises(Exception, match="Nonexistent atom"):
            db.get_link_type("")

    def test_get_link_targets(self, database, request):
        db: AtomDB = request.getfixturevalue(database)
        link_a = add_link(db, "Ac", [NodeT(name="A", type="A")], database)
        targets = db.get_link_targets(link_a.handle)
        assert isinstance(targets, list)
        assert len(targets) == 1
        assert all(check_handle(t) for t in targets)
        assert all(isinstance(t, str) for t in targets)
        assert targets == link_a.targets

    @pytest.mark.parametrize(
        "params,links_len",
        [  # TODO: differences here must be fixed if possible
            ({}, 3),
            ({"handles_only": True}, 3),
            # NOTE should return the same value, returning 4
            # ({"handles_only": False}, 3),
            # ({"no_target_format": True}, 3),
        ],
    )
    def test_get_incoming_links(self, database, params, links_len, request):
        db: AtomDB = request.getfixturevalue(database)
        node_a = add_node(db, "Aaa", "Test", database)
        add_link(db, "Aa", [node_a], database)
        add_link(db, "Ab", [node_a], database)
        add_link(db, "Ac", [node_a], database)
        get_incoming_links_func: Callable = (
            db.get_incoming_links_handles
            if params.get("handles_only")
            else db.get_incoming_links_atoms
        )
        links = get_incoming_links_func(node_a.handle, **params)
        assert len(links) == links_len
        assert all(
            [check_handle(link if params.get("handles_only") else link.handle) for link in links]
        )

    @pytest.mark.parametrize(
        "params,links_len",
        [  # TODO: differences here must be fixed if possible
            ({}, 1),
            ({"toplevel_only": True}, 1),
            # ("redis_mongo_db", {"link_type": "NoTopLevel" , "toplevel_only": True}, 0), # doesn"t work
            # Note returning different values
            # ("in_memory_db", {"link_type": "*", "toplevel_only": True}, 3),
            # ("redis_mongo_db", {"link_type": "*", "toplevel_only": True}, 0),
            # ("redis_mongo_db", {"link_type": "*"}, 3), # should return 3
            ({"target_handles": ["*"]}, 1),
            ({"handles_only": True}, 1),
            ({"no_target_format": True}, 1),
            ({}, 1),
            ({"toplevel_only": True}, 1),
            # ("in_memory_db", {"link_type": "NoTopLevel", "toplevel_only": True}, 0), # doesn"t work
            # ( {"link_type": "*"}, 3),
            ({"target_handles": ["*"]}, 1),
            ({"handles_only": True}, 1),
            ({"no_target_format": True}, 1),
        ],
    )
    def test_get_matched_links(self, database, params, links_len, request):
        db: AtomDB = request.getfixturevalue(database)
        node_a = add_node(db, "Aaa", "Test", database)
        link_a = add_link(db, "Aa", [node_a], database)
        _ = add_link(db, "NoTopLevel", [node_a], database, is_toplevel=False)
        _ = add_link(db, "Ac", [node_a], database)
        params["link_type"] = (
            link_a.named_type if not params.get("link_type") else params["link_type"]
        )
        params["target_handles"] = (
            link_a.targets if not params.get("target_handles") else params["target_handles"]
        )
        links = db.get_matched_links(**params)
        assert len(links) == links_len
        if all(isinstance(link, tuple) for link in links):
            for link in links:
                while link:
                    assert check_handle(link[0])
                    link = link[1] if len(link) > 1 else None
        else:
            assert all([check_handle(link) for link in links])

    @pytest.mark.parametrize(
        "targets,link_type,expected",
        [
            (
                [("Concept", "human"), ("Concept", "monkey")],
                "Similarity",
                {"bad7472f41a0e7d601ca294eb4607c3a"},
            ),
            (
                [("Concept", "human"), ("Concept", "mammal")],
                "Inheritance",
                {"c93e1e758c53912638438e2a7d7f7b7f"},
            ),
            (
                [("Concept", "ent"), ("Concept", "plant")],
                "Inheritance",
                {"ee1c03e6d1f104ccd811cfbba018451a"},
            ),
            (
                [("Concept", "ent"), ("Concept", "human")],
                "Similarity",
                {"a45af31b43ee5ea271214338a5a5bd61"},
            ),
            (
                [("Concept", "human"), ("Concept", "monkey")],
                "*",
                {"bad7472f41a0e7d601ca294eb4607c3a"},
            ),
            (
                [("Concept", "human"), ("Concept", "mammal")],
                "*",
                {"c93e1e758c53912638438e2a7d7f7b7f"},
            ),
            ([("Concept", "ent"), ("Concept", "plant")], "*", {"ee1c03e6d1f104ccd811cfbba018451a"}),
            ([("Concept", "ent"), ("Concept", "human")], "*", {"a45af31b43ee5ea271214338a5a5bd61"}),
            (
                [("Concept", "human"), ("Concept", "chimp")],
                "*",
                {"b5459e299a5c5e8662c427f7e01b3bf1"},
            ),
            (
                ["*", ("Concept", "chimp")],
                "Similarity",
                {"b5459e299a5c5e8662c427f7e01b3bf1", "31535ddf214f5b239d3b517823cb8144"},
            ),
            (
                ["*", ("Concept", "human")],
                "*",
                {
                    "2c927fdc6c0f1272ee439ceb76a6d1a4",
                    "2a8a69c01305563932b957de4b3a9ba6",
                    "a45af31b43ee5ea271214338a5a5bd61",
                },
            ),
            (
                [("Concept", "chimp"), "*"],
                "Similarity",
                {"abe6ad743fc81bd1c55ece2e1307a178", "2c927fdc6c0f1272ee439ceb76a6d1a4"},
            ),
            (
                [("Concept", "chimp"), "*"],
                "*",
                {
                    "abe6ad743fc81bd1c55ece2e1307a178",
                    "2c927fdc6c0f1272ee439ceb76a6d1a4",
                    "75756335011dcedb71a0d9a7bd2da9e8",
                },
            ),
        ],
    )
    def test_get_matched_links_loaded(self, database, targets, link_type, expected, request):
        db: AtomDB = request.getfixturevalue(database)
        self._load_db(db)
        if database == "redis_mongo_db":
            db.commit()
        target_handles = [db.get_node_handle(*t) if t != "*" else t for t in targets]
        actual = db.get_matched_links(link_type, target_handles)
        assert actual
        assert isinstance(actual, set)
        assert expected == actual

    @pytest.mark.parametrize(
        "params,links_len",
        [  # TODO: differences here must be fixed if possible
            ({"link_type": "Z", "target_handles": []}, 0),
            # ("redis_mongo_db", {"link_type": "*", "target_handles": ["*", "*"], "toplevel_only": True}, 0),
            # ("in_memory_db", {"link_type": "*", "target_handles": ["*", "*"]}, 0),
            # ("in_memory_db", {"link_type": "*", "target_handles": ["*", "*"], "toplevel_only": True}, 0),
        ],
    )
    def test_get_matched_no_links(self, database, params, links_len, request):
        db: AtomDB = request.getfixturevalue(database)
        add_node(db, "Aaa", "Test", database)
        links = db.get_matched_links(**params)
        assert len(links) == links_len

    @pytest.mark.parametrize(
<<<<<<< HEAD
        "database,params,links_len,is_toplevel",
=======
        "params,links_len,is_top_level",
>>>>>>> 266731c7
        [  # TODO: differences here must be fixed if possible
            ({}, 1, True),
            ({}, 1, False),
            ({"toplevel_only": True}, 0, False),
            # NOTE should return None or same as redis_mongo
        ],
    )
    def test_get_matched_type_template(self, database, params, links_len, is_toplevel, request):
        db: AtomDB = request.getfixturevalue(database)
        node_a = add_node(db, "Aaa", "Test", database)
        node_b = add_node(db, "Bbb", "Test", database)
<<<<<<< HEAD
        link_a = add_link(db, "Aa", [node_a, node_b], database, is_toplevel=is_toplevel)
        links = db.get_matched_type_template(["Aa", "Test", "Test"], **params)
=======
        link_a = add_link(db, "Aa", [node_a, node_b], database, is_top_level=is_top_level)
        links = db.get_matched_type_template(["Aa", *["Test", "Test"]], **params)
>>>>>>> 266731c7
        assert len(links) == links_len
        if len(links) > 0:
            for link in links:
                assert check_handle(link)
                assert link == link_a.handle
                assert sorted(db.get_atom(link).targets) == sorted(link_a.targets)

    def test_get_matched_type(self, database, request):
        if database == "redis_mongo_db":
            # TODO: fix this
            pytest.skip(
                "ERROR redis_mongo_db is returning more values. "
                "See https://github.com/singnet/das-atom-db/issues/210"
            )
        db: AtomDB = request.getfixturevalue(database)
        targets_params = [NodeT(type="Test", name="test")]
        link_a = add_link(db, "Aa", targets_params, database)
        add_link(db, "Ab", targets_params, database)
        links = db.get_matched_type(link_a.named_type)
        assert len(links) == 1
        if len(links) > 0:
            for link in links:
                assert check_handle(link)
                assert link == link_a.handle
                assert sorted(db.get_atom(link).targets) == sorted(link_a.targets)

    @pytest.mark.parametrize(
        "params,top_level,n_links,n_nodes",
        [  # TODO: differences here must be fixed if possible
            ({}, True, 1, 1),
            ({"no_target_format": True}, False, 1, 1),
            ({"no_target_format": False}, False, 1, 1),
            # NOTE breaks when is a node
            # ({"targets_document": True}, False, 1, 1),
            ({"deep_representation": True}, False, 1, 1),
            ({"deep_representation": False}, False, 1, 1),
        ],
    )
    def test_get_atom_node(self, database, params, top_level, n_links, n_nodes, request):
        db: AtomDB = request.getfixturevalue(database)
        node_a = add_node(db, "Aaa", "Test", database)
        atom_n = db.get_atom(node_a.handle, **params)
        assert atom_n
        assert atom_n.handle == node_a.handle
        assert check_handle(atom_n.handle)

    @pytest.mark.parametrize(
        "params,top_level,n_links,n_nodes",
        [
            ({}, True, 1, 1),
            ({"no_target_format": True}, False, 1, 1),
            ({"targets_document": True}, False, 1, 1),
            ({"deep_representation": True}, False, 1, 1),
        ],
    )
    def test_get_atom_link(self, database, params, top_level, n_links, n_nodes, request):
        db: AtomDB = request.getfixturevalue(database)
        link_a = add_link(
            db, "Aa", [NodeT(type="Test", name="test")], database, is_toplevel=top_level
        )
        atom_l = db.get_atom(link_a.handle, **params)
        assert atom_l
        assert atom_l.handle == link_a.handle
        assert check_handle(atom_l.handle)

    def test_get_atom_type(self, database, request):
        db: AtomDB = request.getfixturevalue(database)
        node_a = add_node(db, "Aaa", "Test", database)
        link_a = add_link(db, "Test", [node_a], database)
        atom_type_node = db.get_atom_type(node_a.handle)
        atom_type_link = db.get_atom_type(link_a.handle)
        assert isinstance(atom_type_node, str)
        assert isinstance(atom_type_link, str)
        assert atom_type_node == atom_type_link

    def test_get_atom_type_none(self, database, request):
        db: AtomDB = request.getfixturevalue(database)
        atom_type_node = db.get_atom_type("handle")
        atom_type_link = db.get_atom_type("handle")
        assert atom_type_node is None
        assert atom_type_link is None

<<<<<<< HEAD
    @pytest.mark.parametrize("database", ["redis_mongo_db"])  # in_memory_db doesn't implement this
=======
>>>>>>> 266731c7
    def test_get_atom_as_dict(self, database, request):
        db: AtomDB = request.getfixturevalue(database)
        node_a = add_node(db, "Aaa", "Test", database)
        link_a = add_link(db, "Test", [node_a], database)
        atom_node = db.get_atom_as_dict(node_a.handle)
        atom_link = db.get_atom_as_dict(link_a.handle)
        assert isinstance(atom_node, dict)
        assert isinstance(atom_link, dict)

<<<<<<< HEAD
    @pytest.mark.parametrize("database", ["redis_mongo_db"])  # in_memory_db doesn't implement this
=======
>>>>>>> 266731c7
    def test_get_atom_as_dict_exception(self, database, request):
        db: AtomDB = request.getfixturevalue(database)
        with pytest.raises(Exception, match="Nonexistent atom"):
            db.get_atom_as_dict("handle")

<<<<<<< HEAD
    @pytest.mark.parametrize("database", ["redis_mongo_db"])  # in_memory_db doesn't implement this
=======
>>>>>>> 266731c7
    def test_get_atom_as_dict_exceptions(self, database, request):
        if database == "redis_mongo_db":
            # TODO: fix this
            pytest.skip(
                "ERROR redis_mongo_db doesn't raises exception, they should return the same result/exception. "
                "See https://github.com/singnet/das-atom-db/issues/210"
            )
        db: AtomDB = request.getfixturevalue(database)
        with pytest.raises(Exception, match="Nonexistent atom"):
            db.get_atom_as_dict("handle")
        with pytest.raises(Exception, match="Nonexistent atom"):
            db.get_atom_as_dict("handle")

    @pytest.mark.parametrize(
        "params",
        [  # TODO: differences here must be fixed if possible
            ({}),
            ({"precise": True}),
            ({"precise": False}),
            # NOTE should return the same value if the arg precise is set
        ],
    )
    def test_count_atoms(self, database, params, request):
        db: AtomDB = request.getfixturevalue(database)
        node_a = add_node(db, "Aaa", "Test", database)
        add_link(db, "Test", [node_a], database)
        atoms_count = db.count_atoms(params)  # InMemoryDB ignores params
        assert atoms_count
        assert isinstance(atoms_count, dict)
        assert isinstance(atoms_count["atom_count"], int)
        assert atoms_count["atom_count"] == 2
        if params.get("precise", False):
            assert isinstance(atoms_count["node_count"], int)
            assert isinstance(atoms_count["link_count"], int)
            assert atoms_count["node_count"] == 1
            assert atoms_count["link_count"] == 1

    def test_clear_database(self, database, request):
        db: AtomDB = request.getfixturevalue(database)
        node_a = add_node(db, "Aaa", "Test", database)
        add_link(db, "Test", [node_a], database)
        assert db.count_atoms()["atom_count"] == 2
        db.clear_database()
        assert db.count_atoms()["atom_count"] == 0

<<<<<<< HEAD
    @pytest.mark.parametrize("database", ["redis_mongo_db", "in_memory_db"])
    def testadd_node(self, database, request):
=======
    @pytest.mark.parametrize(
        "node",
        [
            ({"name": "A", "type": "A"}),
            ({"name": "A", "type": "A"}),
        ],
    )
    def testadd_node(self, database, node, request):
>>>>>>> 266731c7
        db: AtomDB = request.getfixturevalue(database)
        if database == "redis_mongo_db":
            db.mongo_bulk_insertion_limit = 1
        node = db.add_node(NodeT(name="A", type="A"))
        count = db.count_atoms()
        assert node
        assert count["atom_count"] == 1
        assert isinstance(node, NodeT)

<<<<<<< HEAD
    @pytest.mark.parametrize("database", ["redis_mongo_db"])
    def testadd_node_discard(self, database, request):
=======
    @pytest.mark.parametrize(
        "node",
        [
            ({"name": "AAAA", "type": "A"}),
        ],
    )
    def test_add_node_discard(self, database, node, request):
        if database == "in_memory_db":
            pytest.skip("Doesn't work")
>>>>>>> 266731c7
        db: AtomDB = request.getfixturevalue(database)
        db.mongo_bulk_insertion_limit = 1
        db.max_mongo_db_document_size = 1
        node_params = NodeT(name="AAAA", type="A")
        node = db.add_node(node_params)
        count = db.count_atoms()
        assert node is None
        assert count["atom_count"] == 0

    @pytest.mark.parametrize(
        "node",
        [  # TODO: differences here must be fixed if possible
            ({}),
            # NOTE it"s not breaking, should break?
            # ("redis_mongo_db", {"name": "A", "type": "A", "handle": ""}),
            # ("redis_mongo_db", {"name": "A", "type": "A", "_id": ""}),
            # ("redis_mongo_db", {"name": "A", "type": "A", "composite_type_hash": ""}),
            # ("redis_mongo_db", {"name": "A", "type": "A", "named_type": ""}),
            # NOTE it"s not breaking, should break?
            # ("in_memory_db", {"name": "A", "type": "A", "handle": ""}),
            # ("in_memory_db", {"name": "A", "type": "A", "_id": ""}),
            # ("in_memory_db", {"name": "A", "type": "A", "composite_type_hash": ""}),
            # ("in_memory_db", {"name": "A", "type": "A", "named_type": ""}),
        ],
    )
    def testadd_node_exceptions(self, database, node, request):
        db: AtomDB = request.getfixturevalue(database)
        with pytest.raises(Exception):
            db.add_node(node)

    @pytest.mark.parametrize(
        "params,expected_count,top_level",
        [
<<<<<<< HEAD
            ("redis_mongo_db", {"type": "A", "targets": [{"name": "A", "type": "A"}]}, 2, True),
            (
                "redis_mongo_db",
                {"type": "A", "targets": [{"name": "A", "type": "A"}, {"name": "B", "type": "B"}]},
                3,
                True,
            ),
            ("in_memory_db", {"type": "A", "targets": [{"name": "A", "type": "A"}]}, 2, True),
            (
                "in_memory_db",
                {"type": "A", "targets": [{"name": "A", "type": "A"}, {"name": "B", "type": "B"}]},
                3,
                True,
            ),
=======
            ({"type": "A", "targets": [{"name": "A", "type": "A"}]}, 2, True),
            ({"type": "A", "targets": []}, 1, True),
>>>>>>> 266731c7
        ],
    )
    def testadd_link(self, database, params, expected_count, top_level, request):
        db: AtomDB = request.getfixturevalue(database)
        if database == "redis_mongo_db":
            db.mongo_bulk_insertion_limit = 1
        targets = [dict_to_node_params(t) for t in params["targets"]]
        link = db.add_link(
            LinkT(type=params["type"], targets=targets),
            top_level,
        )
        count = db.count_atoms()
        assert link
        assert count["atom_count"] == expected_count
        assert isinstance(link, LinkT)

    @pytest.mark.parametrize(
        "params",
        [
            ({"pattern_index_templates": {}}),
        ],
    )
    def test_reindex(self, database, params, request):
        if database == "in_memory_db":
            # TODO: fix this
            pytest.skip(
                "ERROR Not implemented. See https://github.com/singnet/das-atom-db/issues/210"
            )
        db: AtomDB = request.getfixturevalue(database)
<<<<<<< HEAD
        node_a = add_node(db, "Aaa", "Test", database)
        add_link(db, "Test", [node_a], database)
        db.reindex()
=======
        add_node(db, "Aaa", "Test", database)
        add_link(db, "Test", [], database)
        db.reindex(params)
>>>>>>> 266731c7

    def test_delete_atom(self, database, request):
        # if database == "in_memory_db":
        #     # TODO: fix this
        #     pytest.skip(
        #         "ERROR Atom not in incoming_set. See https://github.com/singnet/das-atom-db/issues/210"
        #     )
        db: AtomDB = request.getfixturevalue(database)
        node_a = add_node(db, "Aaa", "Test", database)
        node_b = add_node(db, "Bbb", "Test", database)
        link_a = add_link(db, "Test", [node_b], database)
        count = db.count_atoms({"precise": True})
        assert count["atom_count"] == 3
        assert count["node_count"] == 2
        assert count["link_count"] == 1
        db.delete_atom(node_a.handle)
        count = db.count_atoms({"precise": True})
        assert count["atom_count"] == 2
        assert count["node_count"] == 1
        assert count["link_count"] == 1
        db.delete_atom(link_a.handle)
        count = db.count_atoms({"precise": True})
        assert count["atom_count"] == 1
        assert count["node_count"] == 1
        assert count["link_count"] == 0

    def test_delete_atom_exceptions(self, database, request):
        if database == "in_memory_db":
            # TODO: fix this
            # TODO: C++ implementation does not raise any exception when atom does not exist
            pytest.skip(
                "ERROR Atom not in incoming_set. See https://github.com/singnet/das-atom-db/issues/210"
            )
        db: AtomDB = request.getfixturevalue(database)
        with pytest.raises(Exception):
            db.delete_atom("handle")

    @pytest.mark.parametrize(
        "params",
        [
            {"atom_type": "A", "fields": ["value"]},
            {"atom_type": "A", "fields": ["value"], "named_type": "A"},
            {"atom_type": "A", "fields": ["value"], "composite_type": ["value", "side"]},
            {
                "atom_type": "A",
                "fields": ["value"],
                "named_type": "A",
                "index_type": "binary_tree",
            },
            {
                "atom_type": "A",
                "fields": ["value", "side"],
                "composite_type": ["value", "side"],
                "index_type": "binary_tree",
            },
            {
                "atom_type": "A",
                "fields": ["value", "side"],
                "composite_type": ["value", "side"],
                "index_type": "token_inverted_list",
            },
            {
                "atom_type": "A",
                "fields": ["value"],
                "named_type": "A",
                "index_type": "token_inverted_list",
            },
            {
                "atom_type": "A",
                "fields": ["value"],
                "named_type": "A",
                "index_type": "binary_tree",
            },
            {
                "atom_type": "A",
                "fields": ["value"],
                "composite_type": ["value", "side"],
                "index_type": "token_inverted_list",
            },
            {
                "atom_type": "A",
                "fields": ["value"],
                "composite_type": ["value", "side"],
                "index_type": "binary_tree",
            },
        ],
    )
    def test_create_field_index(self, database, params, request):
        if database == "in_memory_db":
            # TODO: fix this
            pytest.skip(
                "ERROR Not implemented on in_memory_db. See https://github.com/singnet/das-atom-db/issues/210"
            )
        db: AtomDB = request.getfixturevalue(database)
        index_id = db.create_field_index(**params)
        assert index_id
        assert isinstance(index_id, str)
        # checking if creating a duplicated index breaks
        index_id2 = db.create_field_index(**params)
        assert isinstance(index_id2, str)
        assert index_id2 == index_id

    @pytest.mark.parametrize(
        "params",
        [
            {"atom_type": "A", "fields": []},
            {
                "atom_type": "A",
                "fields": ["value"],
                "named_type": "A",
                "composite_type": ["value", "side"],
            },
        ],
    )
    def test_create_field_index_value_error(self, database, params, request):
        if database == "in_memory_db":
            # TODO: fix this
            pytest.skip(
                "ERROR Not implemented on in_memory_db. See https://github.com/singnet/das-atom-db/issues/210"
            )
        db: AtomDB = request.getfixturevalue(database)
        with pytest.raises(ValueError):
            db.create_field_index(**params)

    # TODO: fix this or delete
    # @pytest.mark.parametrize("database,params", [
    #     ("redis_mongo_db", {"atom_type": "A", "fields": ["side"], "index_type": "wrong_type"}),
    #     ("in_memory_db", {})
    # ])
    # def test_create_field_index_mongo_error(self, database, params, request):
    #     if database == "in_memory_db":
    #         # TODO: fix this
    #         pytest.skip("ERROR Not implemented on in_memory_db. See https://github.com/singnet/das-atom-db/issues/210")
    #
    #     db: AtomDB = request.getfixturevalue(database)
    #     # with pytest.raises(ValueError):
    #     db.create_field_index(**params)

    def test_bulk_insert(self, database, request):
        if database == "redis_mongo_db":
            # TODO: fix this
            pytest.skip(
                "ERROR redis_mongo_db is not updating targets. See https://github.com/singnet/das-atom-db/issues/210"
            )
        db: AtomDB = request.getfixturevalue(database)
        node_a = add_node(db, "Aaa", "Test", database)
        link_a = add_link(
            db,
            "Test",
            [NodeT(name="A", type="A")],
            database,
        )
        node_a_copy = node_a.__class__(
            name="B",  # different name
            _id=node_a._id,
            handle=node_a.handle,
            composite_type_hash=node_a.composite_type_hash,
            named_type=node_a.named_type,
        )
        link_a_copy = link_a.__class__(
            targets=[node_a_copy.handle],  # different targets
            _id=link_a._id,
            handle=link_a.handle,
            composite_type_hash=link_a.composite_type_hash,
            named_type=link_a.named_type,
            composite_type=link_a.composite_type,
            named_type_hash=link_a.named_type_hash,
            is_toplevel=link_a.is_toplevel,
        )
        db.bulk_insert([node_a_copy, link_a_copy])
        count = db.count_atoms({"precise": True})
        node = db.get_atom(node_a.handle)
        link = db.get_atom(link_a.handle)
        assert count["atom_count"] == 3
        assert count["node_count"] == 2
        assert count["link_count"] == 1
        assert node.name == "B"
        assert link.targets == [node_a.handle]

<<<<<<< HEAD
    # TODO: seems unnecessary
    # # Note no exception is raised if error
    # @pytest.mark.parametrize("database", ["redis_mongo_db", "in_memory_db"])
    # def test_bulk_insert_exceptions(self, database, request):
    #     db: AtomDB = request.getfixturevalue(database)
    #     node_a = db._build_node({"name": "A", "type": "A"})
    #     link_a = db._build_link({"targets": [], "type": "A"})
    #     with pytest.raises(Exception):
    #         db.bulk_insert([node_a, link_a])
    #         # TODO: fix this
    #         pytest.skip(
    #             "ERROR should raise an exception. See https://github.com/singnet/das-atom-db/issues/210"
    #         )
=======
    # Note no exception is raised if error
    def test_bulk_insert_exceptions(self, database, request):
        db: AtomDB = request.getfixturevalue(database)
        node_a = db._build_node({"name": "A", "type": "A"})
        link_a = db._build_link({"targets": [], "type": "A"})
        with pytest.raises(Exception):
            db.bulk_insert([node_a, link_a])
            # TODO: fix this
            pytest.skip(
                "ERROR should raise an exception. See https://github.com/singnet/das-atom-db/issues/210"
            )
>>>>>>> 266731c7

    def test_retrieve_all_atoms(self, database, request):
        db: AtomDB = request.getfixturevalue(database)
        node_a = add_node(db, "Aaa", "Test", database)
        link_a = add_link(
            db,
            "Test",
            [NodeT(name="A", type="A")],
            database,
        )
        node_b = db.get_atom(db.get_node_handle(node_type="A", node_name="A"))
        atoms = db.retrieve_all_atoms()
        assert isinstance(atoms, list)
        assert len(atoms) == 3
        all_atoms_handles = [a.handle for a in atoms]
        for atom in [node_a, link_a, node_b]:
            assert atom.handle in all_atoms_handles, f"{atom=}, {atoms=}"

    def test_commit(self, database, request):
        if database == "in_memory_db":
            # TODO: fix this
            pytest.skip(
                "ERROR Not implemented on in_memory_db. See https://github.com/singnet/das-atom-db/issues/210"
            )
        db: AtomDB = request.getfixturevalue(database)
        node_a = db.add_node(NodeT(name="A", type="Test"))
        db.add_link(LinkT(type="Test", targets=[node_a]))
        count = db.count_atoms({"precise": True})
        assert count["atom_count"] == 0
        db.commit()
        count = db.count_atoms({"precise": True})
        assert count["atom_count"] == 2
        assert count["node_count"] == 1
        assert count["link_count"] == 1

    def test_commit_buffer(self, database, request):
        if database == "in_memory_db":
            # TODO: fix this
            pytest.skip(
                "ERROR Not implemented on in_memory_db. See https://github.com/singnet/das-atom-db/issues/210"
            )
        db: AtomDB = request.getfixturevalue(database)
        node_a = add_node(db, "Aaa", "Test", database)
        link_a = add_link(
            db,
            "Test",
            [NodeT(name="A", type="A")],
            database,
        )

        node_a_dict = dict(
            name="B",  # different name
            _id=node_a._id,
            handle=node_a.handle,
            composite_type_hash=node_a.composite_type_hash,
            named_type=node_a.named_type,
        )
        link_a_dict = dict(
            targets=[node_a_dict["handle"]],  # different targets
            _id=link_a._id,
            handle=link_a.handle,
            composite_type_hash=link_a.composite_type_hash,
            named_type=link_a.named_type,
            composite_type=link_a.composite_type,
            named_type_hash=link_a.named_type_hash,
            is_toplevel=link_a.is_toplevel,
        )

        db.commit(buffer=[node_a_dict, link_a_dict])
        count = db.count_atoms({"precise": True})
        assert count["atom_count"] == 3
        assert count["node_count"] == 2
        assert count["link_count"] == 1

    def test_commit_buffer_exception(self, database, request):
        if database == "in_memory_db":
            # TODO: fix this
            pytest.skip(
                "ERROR Not implemented on in_memory_db. See https://github.com/singnet/das-atom-db/issues/210"
            )
        db: AtomDB = request.getfixturevalue(database)
        with pytest.raises(Exception):
            db.commit(buffer=[{"name": "A", "type": "A"}])

        with pytest.raises(Exception, match="Failed to commit Atom Types"):
            db.mongo_bulk_insertion_buffer = {"atom_types": ("a", "a")}
            db.commit()<|MERGE_RESOLUTION|>--- conflicted
+++ resolved
@@ -4,39 +4,9 @@
 
 import pytest
 
-<<<<<<< HEAD
 from hyperon_das_atomdb.database import AtomDB, AtomT, LinkT, NodeT
-from tests.helpers import add_link, add_node, check_handle, dict_to_node_params
-
-from .fixtures import in_memory_db, redis_mongo_db  # noqa: F401
-
-
-=======
-from hyperon_das_atomdb.database import AtomDB
-from hyperon_das_atomdb.exceptions import AtomDoesNotExist
+from tests.helpers import add_link, add_node, check_handle, dict_to_node_params, dict_to_link_params
 from tests.unit.fixtures import in_memory_db, redis_mongo_db  # noqa: F401
-
-
-def check_handle(handle):
-    return all((isinstance(handle, str), len(handle) == 32, int(handle, 16)))
-
-
-def add_node(db: AtomDB, node_name, node_type, adapter, extra_fields=None):
-    node_dict = {"name": node_name, "type": node_type}
-    node_dict.update(extra_fields or {})
-    node = db.add_node(node_dict)
-    if adapter == "redis_mongo_db":
-        db.commit()
-    return node
-
-
-def add_link(db: AtomDB, link_type, dict_targets, adapter, is_top_level=True, extra_fields=None):
-    link_params = {"type": link_type, "targets": dict_targets}
-    link_params.update(extra_fields or {})
-    link = db.add_link(link_params, toplevel=is_top_level)
-    if adapter != "in_memory_db":
-        db.commit()
-    return link
 
 
 def pytest_generate_tests(metafunc):
@@ -54,7 +24,6 @@
 redis_mongo = ("redis_mongo", {"database": "redis_mongo_db"})
 
 
->>>>>>> 266731c7
 class TestDatabase:
     scenarios = [in_memory, redis_mongo]
 
@@ -68,9 +37,9 @@
         with open(f"{path}/adapters/data/ram_only_links.json") as f:
             all_links = json.load(f)
         for node in all_nodes:
-            db.add_node(node)
+            db.add_node(dict_to_node_params(node))
         for link in all_links:
-            db.add_link(link)
+            db.add_link(dict_to_link_params(link))
 
     @pytest.mark.parametrize(
         "expected",
@@ -137,7 +106,6 @@
         db.add_node(NodeT(name="A", type="Test"))
         if database != "in_memory_db":
             db.commit()
-
         no_exists = db.node_exists("Test", "B")
         exists = db.node_exists("Test", "A")
         assert isinstance(no_exists, bool)
@@ -148,13 +116,7 @@
     @pytest.mark.parametrize(
         "targets",
         [
-<<<<<<< HEAD
-            ("redis_mongo_db", ["180fed764dbd593f1ea45b63b13d7e69"]),
-            ("in_memory_db", ["180fed764dbd593f1ea45b63b13d7e69"]),
-=======
             (["180fed764dbd593f1ea45b63b13d7e69"]),
-            ([]),
->>>>>>> 266731c7
         ],
     )
     def test_link_exists(self, database, targets, request):
@@ -284,27 +246,6 @@
                 "ERROR Not implemented. See https://github.com/singnet/das-atom-db/issues/210"
             )
         db: AtomDB = request.getfixturevalue(database)
-<<<<<<< HEAD
-        expected_node = add_node(db, "Ac", "Test", database)
-        expected_link = add_link(
-            db,
-            "Ac",
-            [expected_node],
-            database,
-        )
-        nodes = db.get_atoms_by_field([{"field": "name", "value": "Ac"}])
-        links = db.get_atoms_by_field([{"field": "named_type", "value": "Ac"}])
-        assert isinstance(nodes, list)
-        assert isinstance(links, list)
-        assert all(check_handle(node) for node in nodes)
-        assert all(check_handle(link) for link in links)
-        assert nodes[0] == expected_node.handle
-        assert links[0] == expected_link.handle
-
-    @pytest.mark.parametrize("database", ["redis_mongo_db", "in_memory_db"])
-    def test_get_atoms_by_index(self, database, request):
-        pytest.skip("Requires new implementation since the new custom attributes were introduced.")
-=======
         if atom_type == "link":
             add_link(db, atom_values["link_type"], atom_values["dict_targets"], database)
         else:
@@ -345,17 +286,12 @@
         ],
     )
     def test_get_atoms_by_index(self, database, index_params, query_params, expected, request):
->>>>>>> 266731c7
+        pytest.skip("Requires new implementation since the new custom attributes were introduced.")
         if database == "in_memory_db":
             pytest.skip(
                 "ERROR Not implemented. See https://github.com/singnet/das-atom-db/issues/210"
             )
         db: AtomDB = request.getfixturevalue(database)
-<<<<<<< HEAD
-        add_node(db, "A", "Test", database, {"age": 30})
-        index_id = db.create_field_index(atom_type="node", fields=["age"], named_type="Test")
-        cursor, atoms = db.get_atoms_by_index(index_id, [{"field": "age", "value": 30}])
-=======
         if index_params.get("atom_type") == "link":
             atom = add_link(
                 db,
@@ -378,18 +314,14 @@
             named_type=index_params["named_type"],
         )
         cursor, atoms = db.get_atoms_by_index(index_id, query_params)
->>>>>>> 266731c7
         assert isinstance(cursor, int)
         assert isinstance(atoms, list)
         assert cursor == 0
         assert len(atoms) == 1
-<<<<<<< HEAD
+        handles = [atom.handle for atom in atoms]
+        assert atom.handle in handles
+        assert expected in handles
         assert all(isinstance(a, AtomT) for a in atoms)
-=======
-        assert atom["handle"] in [atom["handle"] for atom in atoms]
-        assert expected in [atom["handle"] for atom in atoms]
-        assert all(isinstance(a, dict) for a in atoms)
->>>>>>> 266731c7
 
     def test_get_atoms_by_index_exceptions(self, database, request):
         if database == "in_memory_db":
@@ -458,59 +390,48 @@
         assert all(handle in nodes for handle in [node_a.handle, node_b.handle])
         assert len(nodes) == 2
 
-<<<<<<< HEAD
-    @pytest.mark.parametrize("database", ["redis_mongo_db", "in_memory_db"])
-    def test_get_all_nodes_handles(self, database, request):
-        db: AtomDB = request.getfixturevalue(database)
-        expected_handles = [
-            add_node(db, "Aaa", "Test", database).handle,
-            add_node(db, "Abb", "Test", database).handle,
-            add_node(db, "Bbb", "Test", database).handle,
+    @pytest.mark.parametrize(
+        "params,nodes_len",
+        [  # TODO: differences here must be fixed if possible
+            ({"node_type": "Test"}, 3),
+            ({"node_type": "Z"}, 0),
+            ({"node_type": "Test2"}, 2),
+        ],
+    )
+    def test_get_all_nodes_handles(self, database, params, nodes_len, request):
+        db: AtomDB = request.getfixturevalue(database)
+        values = {"Test": ["Aaa", "Abb", "Bbb"], "Test2": ["Bcc", "Ccc"]}
+        _ = [
+            add_node(db, node_name, node_type, database)
+            for node_type, node_names in values.items()
+            for node_name in node_names
         ]
-        handles = db.get_all_nodes_handles("Test")
+        handles = db.get_all_nodes_handles(**params)
         assert isinstance(handles, list)
         assert all(check_handle(n) for n in handles)
         assert all(isinstance(n, str) for n in handles)
-        assert len(handles) == 3
-        assert set(handles) == set(expected_handles)
-
-    @pytest.mark.parametrize("database", ["redis_mongo_db", "in_memory_db"])
-    def test_get_all_nodes_names(self, database, request):
-        db: AtomDB = request.getfixturevalue(database)
-        expected_names = [
-            add_node(db, "Aaa", "Test", database).name,
-            add_node(db, "Abb", "Test", database).name,
-            add_node(db, "Bbb", "Test", database).name,
-        ]
-        names = db.get_all_nodes_names("Test")
-        assert isinstance(names, list)
-        assert all(isinstance(n, str) for n in names)
-        assert len(names) == len(expected_names)
-        assert set(names) == set(expected_names)
-=======
+        assert len(handles) == nodes_len
+
     @pytest.mark.parametrize(
         "params,nodes_len",
         [  # TODO: differences here must be fixed if possible
             ({"node_type": "Test"}, 3),
-            ({"node_type": "Test", "names": True}, 3),
-            ({"node_type": "Z", "names": True}, 0),
+            ({"node_type": "Z"}, 0),
             ({"node_type": "Test2"}, 2),
-            ({"node_type": "Test2", "names": True}, 2),
-        ],
-    )
-    def test_get_all_nodes(self, database, params, nodes_len, request):
+        ],
+    )
+    def test_get_all_nodes_names(self, database, params, nodes_len, request):
         db: AtomDB = request.getfixturevalue(database)
         values = {"Test": ["Aaa", "Abb", "Bbb"], "Test2": ["Bcc", "Ccc"]}
-        _ = [add_node(db, vv, k, database) for k, v in values.items() for vv in v]
-        nodes = db.get_all_nodes(**params)
-        assert isinstance(nodes, list)
-        if params.get("names"):
-            assert all([n in values[params["node_type"]] for n in nodes])
-        else:
-            assert all(check_handle(n) for n in nodes)
-        assert all(isinstance(n, str) for n in nodes)
-        assert len(nodes) == nodes_len
->>>>>>> 266731c7
+        _ = [
+            add_node(db, node_name, node_type, database)
+            for node_type, node_names in values.items()
+            for node_name in node_names
+        ]
+        names = db.get_all_nodes_names(**params)
+        assert isinstance(names, list)
+        assert all(isinstance(n, str) for n in names)
+        assert len(names) == nodes_len
 
     @pytest.mark.parametrize(
         "params,links_len",
@@ -578,9 +499,8 @@
         [  # TODO: differences here must be fixed if possible
             ({}, 3),
             ({"handles_only": True}, 3),
-            # NOTE should return the same value, returning 4
-            # ({"handles_only": False}, 3),
-            # ({"no_target_format": True}, 3),
+            ({"handles_only": False}, 3),
+            ({"no_target_format": True}, 3),
         ],
     )
     def test_get_incoming_links(self, database, params, links_len, request):
@@ -741,11 +661,7 @@
         assert len(links) == links_len
 
     @pytest.mark.parametrize(
-<<<<<<< HEAD
-        "database,params,links_len,is_toplevel",
-=======
-        "params,links_len,is_top_level",
->>>>>>> 266731c7
+        "params,links_len,is_toplevel",
         [  # TODO: differences here must be fixed if possible
             ({}, 1, True),
             ({}, 1, False),
@@ -757,13 +673,8 @@
         db: AtomDB = request.getfixturevalue(database)
         node_a = add_node(db, "Aaa", "Test", database)
         node_b = add_node(db, "Bbb", "Test", database)
-<<<<<<< HEAD
         link_a = add_link(db, "Aa", [node_a, node_b], database, is_toplevel=is_toplevel)
-        links = db.get_matched_type_template(["Aa", "Test", "Test"], **params)
-=======
-        link_a = add_link(db, "Aa", [node_a, node_b], database, is_top_level=is_top_level)
         links = db.get_matched_type_template(["Aa", *["Test", "Test"]], **params)
->>>>>>> 266731c7
         assert len(links) == links_len
         if len(links) > 0:
             for link in links:
@@ -796,8 +707,7 @@
             ({}, True, 1, 1),
             ({"no_target_format": True}, False, 1, 1),
             ({"no_target_format": False}, False, 1, 1),
-            # NOTE breaks when is a node
-            # ({"targets_document": True}, False, 1, 1),
+            ({"targets_document": True}, False, 1, 1),
             ({"deep_representation": True}, False, 1, 1),
             ({"deep_representation": False}, False, 1, 1),
         ],
@@ -846,11 +756,9 @@
         assert atom_type_node is None
         assert atom_type_link is None
 
-<<<<<<< HEAD
-    @pytest.mark.parametrize("database", ["redis_mongo_db"])  # in_memory_db doesn't implement this
-=======
->>>>>>> 266731c7
     def test_get_atom_as_dict(self, database, request):
+        if database == "in_memory_db":
+            pytest.skip("in_memory_db doesn't implement this `get_atom_as_dict`")
         db: AtomDB = request.getfixturevalue(database)
         node_a = add_node(db, "Aaa", "Test", database)
         link_a = add_link(db, "Test", [node_a], database)
@@ -859,20 +767,16 @@
         assert isinstance(atom_node, dict)
         assert isinstance(atom_link, dict)
 
-<<<<<<< HEAD
-    @pytest.mark.parametrize("database", ["redis_mongo_db"])  # in_memory_db doesn't implement this
-=======
->>>>>>> 266731c7
     def test_get_atom_as_dict_exception(self, database, request):
-        db: AtomDB = request.getfixturevalue(database)
-        with pytest.raises(Exception, match="Nonexistent atom"):
+        if database == "in_memory_db":
+            pytest.skip("in_memory_db doesn't implement this `get_atom_as_dict`")
+        db: AtomDB = request.getfixturevalue(database)
+        with pytest.raises(AtomDoesNotExist, match="Nonexistent atom"):
             db.get_atom_as_dict("handle")
 
-<<<<<<< HEAD
-    @pytest.mark.parametrize("database", ["redis_mongo_db"])  # in_memory_db doesn't implement this
-=======
->>>>>>> 266731c7
     def test_get_atom_as_dict_exceptions(self, database, request):
+        if database == "in_memory_db":
+            pytest.skip("in_memory_db doesn't implement this `get_atom_as_dict`")
         if database == "redis_mongo_db":
             # TODO: fix this
             pytest.skip(
@@ -917,19 +821,7 @@
         db.clear_database()
         assert db.count_atoms()["atom_count"] == 0
 
-<<<<<<< HEAD
-    @pytest.mark.parametrize("database", ["redis_mongo_db", "in_memory_db"])
-    def testadd_node(self, database, request):
-=======
-    @pytest.mark.parametrize(
-        "node",
-        [
-            ({"name": "A", "type": "A"}),
-            ({"name": "A", "type": "A"}),
-        ],
-    )
-    def testadd_node(self, database, node, request):
->>>>>>> 266731c7
+        def testadd_node(self, database, node, request):
         db: AtomDB = request.getfixturevalue(database)
         if database == "redis_mongo_db":
             db.mongo_bulk_insertion_limit = 1
@@ -939,20 +831,7 @@
         assert count["atom_count"] == 1
         assert isinstance(node, NodeT)
 
-<<<<<<< HEAD
-    @pytest.mark.parametrize("database", ["redis_mongo_db"])
-    def testadd_node_discard(self, database, request):
-=======
-    @pytest.mark.parametrize(
-        "node",
-        [
-            ({"name": "AAAA", "type": "A"}),
-        ],
-    )
-    def test_add_node_discard(self, database, node, request):
-        if database == "in_memory_db":
-            pytest.skip("Doesn't work")
->>>>>>> 266731c7
+    def testadd_node_discard(self, database, node, request):
         db: AtomDB = request.getfixturevalue(database)
         db.mongo_bulk_insertion_limit = 1
         db.max_mongo_db_document_size = 1
@@ -986,25 +865,7 @@
     @pytest.mark.parametrize(
         "params,expected_count,top_level",
         [
-<<<<<<< HEAD
-            ("redis_mongo_db", {"type": "A", "targets": [{"name": "A", "type": "A"}]}, 2, True),
-            (
-                "redis_mongo_db",
-                {"type": "A", "targets": [{"name": "A", "type": "A"}, {"name": "B", "type": "B"}]},
-                3,
-                True,
-            ),
-            ("in_memory_db", {"type": "A", "targets": [{"name": "A", "type": "A"}]}, 2, True),
-            (
-                "in_memory_db",
-                {"type": "A", "targets": [{"name": "A", "type": "A"}, {"name": "B", "type": "B"}]},
-                3,
-                True,
-            ),
-=======
             ({"type": "A", "targets": [{"name": "A", "type": "A"}]}, 2, True),
-            ({"type": "A", "targets": []}, 1, True),
->>>>>>> 266731c7
         ],
     )
     def testadd_link(self, database, params, expected_count, top_level, request):
@@ -1034,15 +895,9 @@
                 "ERROR Not implemented. See https://github.com/singnet/das-atom-db/issues/210"
             )
         db: AtomDB = request.getfixturevalue(database)
-<<<<<<< HEAD
         node_a = add_node(db, "Aaa", "Test", database)
         add_link(db, "Test", [node_a], database)
-        db.reindex()
-=======
-        add_node(db, "Aaa", "Test", database)
-        add_link(db, "Test", [], database)
         db.reindex(params)
->>>>>>> 266731c7
 
     def test_delete_atom(self, database, request):
         # if database == "in_memory_db":
@@ -1222,21 +1077,6 @@
         assert node.name == "B"
         assert link.targets == [node_a.handle]
 
-<<<<<<< HEAD
-    # TODO: seems unnecessary
-    # # Note no exception is raised if error
-    # @pytest.mark.parametrize("database", ["redis_mongo_db", "in_memory_db"])
-    # def test_bulk_insert_exceptions(self, database, request):
-    #     db: AtomDB = request.getfixturevalue(database)
-    #     node_a = db._build_node({"name": "A", "type": "A"})
-    #     link_a = db._build_link({"targets": [], "type": "A"})
-    #     with pytest.raises(Exception):
-    #         db.bulk_insert([node_a, link_a])
-    #         # TODO: fix this
-    #         pytest.skip(
-    #             "ERROR should raise an exception. See https://github.com/singnet/das-atom-db/issues/210"
-    #         )
-=======
     # Note no exception is raised if error
     def test_bulk_insert_exceptions(self, database, request):
         db: AtomDB = request.getfixturevalue(database)
@@ -1248,7 +1088,6 @@
             pytest.skip(
                 "ERROR should raise an exception. See https://github.com/singnet/das-atom-db/issues/210"
             )
->>>>>>> 266731c7
 
     def test_retrieve_all_atoms(self, database, request):
         db: AtomDB = request.getfixturevalue(database)
