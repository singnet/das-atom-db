import os
import pickle
from typing import Any, Dict, List, Optional, Tuple, Union

from pymongo import MongoClient
from pymongo.database import Database
from redis import Redis
from redis.cluster import RedisCluster

from hyperon_das_atomdb.constants.redis_mongo_db import (
    MongoCollectionNames,
    MongoFieldNames,
)
from hyperon_das_atomdb.constants.redis_mongo_db import (
    RedisCollectionNames as KeyPrefix,
)
from hyperon_das_atomdb.constants.redis_mongo_db import build_redis_key
from hyperon_das_atomdb.exceptions import (
    ConnectionMongoDBException,
    LinkDoesNotExistException,
    NodeDoesNotExistException,
)
from hyperon_das_atomdb.i_database import (
    UNORDERED_LINK_TYPES,
    WILDCARD,
    IAtomDB,
)
from hyperon_das_atomdb.logger import logger
from hyperon_das_atomdb.utils.expression_hasher import ExpressionHasher
from hyperon_das_atomdb.utils.parse import str_to_bool

<<<<<<< HEAD
USE_CACHED_NODES = False
USE_CACHED_LINK_TYPES = False
USE_CACHED_NODE_TYPES = False
=======
USE_CACHED_NODES = str_to_bool(os.environ.get("DAS_USE_CACHED_NODES"))
USE_CACHED_LINK_TYPES = str_to_bool(os.environ.get("DAS_USE_CACHED_LINK_TYPES"))
USE_CACHED_NODE_TYPES = str_to_bool(os.environ.get("DAS_USE_CACHED_NODE_TYPES"))
>>>>>>> 3f4c15c5


class NodeDocuments:
    def __init__(self, collection) -> None:
        self.mongo_collection = collection
        self.cached_nodes = {}
        self.count = 0

    def add(self, node_id, document) -> None:
        if USE_CACHED_NODES:
            self.cached_nodes[node_id] = document
        self.count += 1

    def get(self, handle, default_value):
        if USE_CACHED_NODES:
            return self.cached_nodes.get(handle, default_value)
        else:
            mongo_filter = {MongoFieldNames.ID_HASH: handle}
            node = self.mongo_collection.find_one(mongo_filter)
            return node if node else default_value

    def size(self):
        if USE_CACHED_NODES:
            return len(self.cached_nodes)
        else:
            return self.count

    def values(self):
        for document in (
            self.cached_nodes.values()
            if USE_CACHED_NODES
            else self.mongo_collection.find()
        ):
            yield document


class RedisMongoDB(IAtomDB):
    """A concrete implementation using Redis and Mongo database"""

    def __repr__(self) -> str:
        return "<Atom database RedisMongo>"  # pragma no cover

    def __init__(self, database_name: str = "das") -> None:
        """
        Initialize an instance of a custom class with Redis
        and MongoDB connections.
        """
        self.database_name = database_name
        self._setup_databases()
        self.mongo_link_collection = {
            "1": self.mongo_db.get_collection(MongoCollectionNames.LINKS_ARITY_1),
            "2": self.mongo_db.get_collection(MongoCollectionNames.LINKS_ARITY_2),
            "N": self.mongo_db.get_collection(MongoCollectionNames.LINKS_ARITY_N),
        }
        self.mongo_nodes_collection = self.mongo_db.get_collection(
            MongoCollectionNames.NODES
        )
        self.mongo_types_collection = self.mongo_db.get_collection(
            MongoCollectionNames.ATOM_TYPES
        )
        self.wildcard_hash = ExpressionHasher._compute_hash(WILDCARD)
        self.named_type_hash = None
        self.named_type_hash_reverse = None
        self.named_types = None
        self.symbol_hash = None
        self.parent_type = None
        self.node_documents = None
        self.terminal_hash = None
        self.link_type_cache = None
        self.node_type_cache = None
        self.typedef_mark_hash = ExpressionHasher._compute_hash(":")
        self.typedef_base_type_hash = ExpressionHasher._compute_hash("Type")
        self.typedef_composite_type_hash = ExpressionHasher.composite_hash(
            [
                self.typedef_mark_hash,
                self.typedef_base_type_hash,
                self.typedef_base_type_hash,
            ]
        )
        self.use_targets = [KeyPrefix.PATTERNS, KeyPrefix.TEMPLATES]
        self.prefetch()
        logger().info("Prefetching data")
        logger().info("Database setup finished")

    def _setup_databases(self) -> None:
        self.mongo_db = self._connection_mongo_db()
        self.redis = self._connection_redis()

    def _connection_mongo_db(self) -> Database:
        mongo_hostname = os.environ.get("DAS_MONGODB_HOSTNAME")
        mongo_port = os.environ.get("DAS_MONGODB_PORT")
        mongo_username = os.environ.get("DAS_MONGODB_USERNAME")
        mongo_password = os.environ.get("DAS_MONGODB_PASSWORD")
        mongo_tls_ca_file = os.environ.get("DAS_MONGODB_TLS_CA_FILE")

        logger().info(f"Connecting to MongoDB at {mongo_hostname}:{mongo_port}")

        try:
            if mongo_tls_ca_file:
                self.mongo_db = MongoClient(
                    f"mongodb://{mongo_username}:{mongo_password}@{mongo_hostname}:{mongo_port}?tls=true&tlsCAFile={mongo_tls_ca_file}&replicaSet=rs0&readPreference=secondaryPreferred&retryWrites=false"
                )[self.database_name] # aws
            else:
                self.mongo_db = MongoClient(
                    f"mongodb://{mongo_username}:{mongo_password}@{mongo_hostname}:{mongo_port}"
                )[self.database_name]
            return self.mongo_db
        except ValueError as e:
            raise ConnectionMongoDBException(
                message="error creating a MongoClient", details=str(e)
            )

    def _connection_redis(self) -> Redis:
        redis_hostname = os.environ.get("DAS_REDIS_HOSTNAME")
        redis_port = os.environ.get("DAS_REDIS_PORT")
        redis_password = os.environ.get("DAS_REDIS_PASSWORD")
        redis_username = os.environ.get("DAS_REDIS_USERNAME")
        redis_cluster = str_to_bool(os.environ.get("DAS_USE_REDIS_CLUSTER"))

        redis_connection = {
            "host": redis_hostname,
            "port": redis_port,
            "decode_responses": False,
        }

        if redis_password and redis_username:
            redis_connection["password"] = redis_password
            redis_connection["username"] = redis_username

        if redis_cluster:
            logger().info(
                f"Connecting to Redis cluster at {redis_hostname}:{redis_port}"
            )
            self.redis = RedisCluster(**redis_connection)
        else:
            logger().info(
                "Connecting to standalone Redis at " f"{redis_hostname}:{redis_port}"
            )
            self.redis = Redis(**redis_connection)

        return self.redis

    def _get_atom_type_hash(self, atom_type):
        # TODO: implement a proper mongo collection to atom types so instead
        #      of this lazy hashmap, we should load the hashmap during prefetch
        named_type_hash = self.named_type_hash.get(atom_type, None)
        if named_type_hash is None:
            named_type_hash = ExpressionHasher.named_type_hash(atom_type)
            self.named_type_hash[atom_type] = named_type_hash
            self.named_type_hash_reverse[named_type_hash] = atom_type
        return named_type_hash

<<<<<<< HEAD
=======
    def prefetch(self) -> None:
        self.named_type_hash = {}
        self.named_type_hash_reverse = {}
        self.named_types = {}
        self.symbol_hash = {}
        self.parent_type = {}
        self.terminal_hash = {}
        self.link_type_cache = {}
        self.node_type_cache = {}
        self.node_documents = NodeDocuments(self.mongo_nodes_collection)
        if USE_CACHED_NODES:
            for document in self.mongo_nodes_collection.find():
                node_id = document[MongoFieldNames.ID_HASH]
                document[MongoFieldNames.TYPE_NAME]
                document[MongoFieldNames.NODE_NAME]
                self.node_documents.add(node_id, document)
        else:
            self.node_documents.count = self.mongo_nodes_collection.count_documents({})
        if USE_CACHED_LINK_TYPES:
            for tag in ["1", "2", "N"]:
                for document in self.mongo_link_collection[tag].find():
                    self.link_type_cache[document[MongoFieldNames.ID_HASH]] = document[
                        MongoFieldNames.TYPE_NAME
                    ]
        if USE_CACHED_NODE_TYPES:
            for document in self.mongo_nodes_collection.find():
                self.node_type_cache[document[MongoFieldNames.ID_HASH]] = document[
                    MongoFieldNames.TYPE_NAME
                ]
        for document in self.mongo_types_collection.find():
            hash_id = document[MongoFieldNames.ID_HASH]
            named_type = document[MongoFieldNames.TYPE_NAME]
            named_type_hash = document[MongoFieldNames.TYPE_NAME_HASH]
            composite_type_hash = document[MongoFieldNames.TYPE]
            type_document = self.mongo_types_collection.find_one(
                {MongoFieldNames.ID_HASH: composite_type_hash}
            )
            self.named_type_hash[named_type] = named_type_hash
            self.named_type_hash_reverse[named_type_hash] = named_type
            if type_document is not None:
                self.named_types[named_type] = type_document[MongoFieldNames.TYPE_NAME]
                self.parent_type[named_type_hash] = type_document[
                    MongoFieldNames.TYPE_NAME_HASH
                ]
            self.symbol_hash[named_type] = hash_id

>>>>>>> 3f4c15c5
    def _retrieve_mongo_document(self, handle: str, arity=-1) -> dict:
        mongo_filter = {"_id": handle}
        if arity >= 0:
            if arity == 0:
                return self.mongo_nodes_collection.find_one(mongo_filter)
            elif arity == 2:
                return self.mongo_link_collection["2"].find_one(mongo_filter)
            elif arity == 1:
                return self.mongo_link_collection["1"].find_one(mongo_filter)
            else:
                return self.mongo_link_collection["N"].find_one(mongo_filter)
        # The order of keys in search is important. Greater to smallest
        # probability of proper arity
        for collection in [self.mongo_link_collection[key] for key in ["2", "1", "N"]]:
            document = collection.find_one(mongo_filter)
            if document:
                return document
        return None

    def _retrieve_key_value(self, prefix: str, key: str) -> List[str]:
        members = self.redis.smembers(build_redis_key(prefix, key))
        if prefix in self.use_targets:
            return [pickle.loads(t) for t in members]
        else:
            return [*members]

    def _build_named_type_hash_template(
        self, template: Union[str, List[Any]]
    ) -> List[Any]:
        if isinstance(template, str):
            return self._get_atom_type_hash(template)
        else:
            answer = []
            for element in template:
                v = self._build_named_type_hash_template(element)
                answer.append(v)
            return answer

    def _build_named_type_template(self, template: Union[str, List[Any]]) -> List[Any]:
        if isinstance(template, str):
            ret = self.named_type_hash_reverse.get(template, None)
            return ret
        else:
            answer = []
            for element in template:
                v = self._build_named_type_template(element)
                answer.append(v)
            return answer

    def _get_mongo_document_keys(self, document: Dict) -> List[str]:
        answer = document.get(MongoFieldNames.KEYS, None)
        if answer is not None:
            return answer
        answer = []
        index = 0
        while True:
            key = document.get(f"{MongoFieldNames.KEY_PREFIX.value}_{index}", None)
            if key is None:
                return answer
            else:
                answer.append(key)
            index += 1

    def _build_deep_representation(self, handle, arity=-1):
        answer = {}
        document = self.node_documents.get(handle, None)
        if document is None:
            document = self._retrieve_mongo_document(handle, arity)
            answer["type"] = document[MongoFieldNames.TYPE_NAME]
            answer["targets"] = []
            for target_handle in self._get_mongo_document_keys(document):
                answer["targets"].append(self._build_deep_representation(target_handle))
        else:
            answer["type"] = document[MongoFieldNames.TYPE_NAME]
            answer["name"] = document[MongoFieldNames.NODE_NAME]
        return answer

<<<<<<< HEAD
    def _filter_non_toplevel(self, matches: list) -> list:
        if isinstance(matches[0], list):
            matches = matches[0]
        matches_toplevel_only = []
        for match in matches:
            link_handle = match[0]
            link = self._retrieve_mongo_document(link_handle, len(match[-1]))
            if link['is_toplevel']:
                matches_toplevel_only.append(match)
        return matches_toplevel_only
=======
    def _create_node_handle(self, node_type: str, node_name: str) -> str:
        return ExpressionHasher.terminal_hash(node_type, node_name)

    def _create_link_handle(self, link_type: str, target_handles: List[str]) -> str:
        return ExpressionHasher.expression_hash(
            self._get_atom_type_hash(link_type), target_handles
        )

    # DB interface methods

    def node_exists(self, node_type: str, node_name: str) -> bool:
        try:
            self.get_node_handle(node_type, node_name)
            return True
        except NodeDoesNotExistException:
            return False

    def link_exists(self, link_type: str, target_handles: List[str]) -> bool:
        try:
            self.get_link_handle(link_type, target_handles)
            return True
        except LinkDoesNotExistException:
            return False
>>>>>>> 3f4c15c5

    def get_node_handle(self, node_type: str, node_name: str) -> str:
        node_handle = self._node_handle(node_type, node_name)
        document = self._retrieve_mongo_document(node_handle, 0)
        if document is not None:
            return document["_id"]
        else:
            raise NodeDoesNotExistException(
                message="This node does not exist",
                details=f"{node_type}:{node_name}",
            )

<<<<<<< HEAD
    def get_node_name(self, node_handle: str) -> str:
        answer = self._retrieve_key_value(
            KeyPrefix.NAMED_ENTITIES, node_handle
        )
        if not answer:
            raise ValueError(f"Invalid handle: {node_handle}")
        return answer[0].decode()

    def get_node_type(self, node_handle: str) -> str:
        if USE_CACHED_NODE_TYPES:
            return self.node_type_cache[node_handle]
        else:
            document = self.get_atom_as_dict(node_handle)
            return document["type"]

    def get_matched_node_name(self, node_type: str, substring: str) -> str:
        node_type_hash = self._get_atom_type_hash(node_type)
        mongo_filter = {
            MongoFieldNames.TYPE: node_type_hash,
            MongoFieldNames.NODE_NAME: {'$regex': substring},
        }
        return [
            document[MongoFieldNames.ID_HASH]
            for document in self.mongo_nodes_collection.find(mongo_filter)
        ]

    def get_all_nodes(self, node_type: str, names: bool = False) -> List[str]:
        node_type_hash = self._get_atom_type_hash(node_type)
        if node_type_hash is None:
            raise ValueError(f'Invalid node type: {node_type}')
        if names:
            return [
                document[MongoFieldNames.NODE_NAME]
                for document in self.node_documents.values()
                if document[MongoFieldNames.TYPE] == node_type_hash
            ]
        else:
            return [
                document[MongoFieldNames.ID_HASH]
                for document in self.node_documents.values()
                if document[MongoFieldNames.TYPE] == node_type_hash
            ]

    def get_link_handle(
        self, link_type: str, target_handles: List[str]
    ) -> str:
        link_handle = self._link_handle(link_type, target_handles)
        document = self._retrieve_mongo_document(
            link_handle, len(target_handles)
        )
=======
    def get_link_handle(self, link_type: str, target_handles: List[str]) -> str:
        link_handle = self._create_link_handle(link_type, target_handles)
        document = self._retrieve_mongo_document(link_handle, len(target_handles))
>>>>>>> 3f4c15c5
        if document is not None:
            return document["_id"]
        else:
            raise LinkDoesNotExistException(
                message="This link does not exist",
                details=f"{link_type}:{target_handles}",
            )

    def get_link_targets(self, link_handle: str) -> List[str]:
        answer = self._retrieve_key_value(KeyPrefix.OUTGOING_SET, link_handle)
        if not answer:
            raise ValueError(f"Invalid handle: {link_handle}")
        return [h.decode() for h in answer]

    def is_ordered(self, link_handle: str) -> bool:
        document = self._retrieve_mongo_document(link_handle)
        if document is None:
            raise ValueError(f"Invalid handle: {link_handle}")
        return True

    def get_matched_links(
        self,
        link_type: str,
        target_handles: List[str],
        extra_parameters: Optional[Dict[str, Any]] = None,
    ):
        if link_type != WILDCARD and WILDCARD not in target_handles:
            try:
                link_handle = self.get_link_handle(link_type, target_handles)
                document = self._retrieve_mongo_document(
                    link_handle, len(target_handles)
                )
                return [link_handle] if document else []
            except ValueError:
                return []

        if link_type == WILDCARD:
            link_type_hash = WILDCARD
        else:
            link_type_hash = self._get_atom_type_hash(link_type)

        if link_type_hash is None:
            return []

        if link_type in UNORDERED_LINK_TYPES:
            target_handles = sorted(target_handles)

        pattern_hash = ExpressionHasher.composite_hash(
            [link_type_hash, *target_handles]
        )

        patterns_matched = self._retrieve_key_value(KeyPrefix.PATTERNS, pattern_hash)

        if len(patterns_matched) > 0:
            if extra_parameters and extra_parameters.get("toplevel_only"):
                return self._filter_non_toplevel(patterns_matched)

        return patterns_matched

<<<<<<< HEAD
=======
    def get_all_nodes(self, node_type: str, names: bool = False) -> List[str]:
        node_type_hash = self._get_atom_type_hash(node_type)
        if node_type_hash is None:
            raise ValueError(f"Invalid node type: {node_type}")
        if names:
            return [
                document[MongoFieldNames.NODE_NAME]
                for document in self.node_documents.values()
                if document[MongoFieldNames.TYPE] == node_type_hash
            ]
        else:
            return [
                document[MongoFieldNames.ID_HASH]
                for document in self.node_documents.values()
                if document[MongoFieldNames.TYPE] == node_type_hash
            ]

>>>>>>> 3f4c15c5
    def get_matched_type_template(
        self,
        template: List[Any],
        extra_parameters: Optional[Dict[str, Any]] = None,
    ) -> List[str]:
        try:
            template = self._build_named_type_hash_template(template)
            template_hash = ExpressionHasher.composite_hash(template)
            templates_matched = self._retrieve_key_value(
                KeyPrefix.TEMPLATES, template_hash
            )
            if len(templates_matched) > 0:
                if extra_parameters and extra_parameters.get("toplevel_only"):
                    return self._filter_non_toplevel(templates_matched)
            return templates_matched
        except Exception as exception:
            raise ValueError(str(exception))

    def get_matched_type(
        self, link_type: str, extra_parameters: Optional[Dict[str, Any]] = None
    ) -> List[str]:
        named_type_hash = self._get_atom_type_hash(link_type)
        templates_matched = self._retrieve_key_value(
            KeyPrefix.TEMPLATES, named_type_hash
        )
        if len(templates_matched) > 0:
            if extra_parameters and extra_parameters.get("toplevel_only"):
                return self._filter_non_toplevel(templates_matched)
        return templates_matched

<<<<<<< HEAD
    def get_link_type(self, link_handle: str) -> str:
        if USE_CACHED_LINK_TYPES:
            ret = self.link_type_cache[link_handle]
            return ret
        else:
            document = self.get_atom_as_dict(link_handle)
            return document["type"]
=======
    def get_node_name(self, node_handle: str) -> str:
        answer = self._retrieve_key_value(KeyPrefix.NAMED_ENTITIES, node_handle)
        if not answer:
            raise ValueError(f"Invalid handle: {node_handle}")
        return answer[0].decode()

    def get_matched_node_name(self, node_type: str, substring: str) -> str:
        node_type_hash = self._get_atom_type_hash(node_type)
        mongo_filter = {
            MongoFieldNames.TYPE: node_type_hash,
            MongoFieldNames.NODE_NAME: {"$regex": substring},
        }
        return [
            document[MongoFieldNames.ID_HASH]
            for document in self.mongo_nodes_collection.find(mongo_filter)
        ]
>>>>>>> 3f4c15c5

    def get_atom_as_dict(self, handle, arity=-1) -> dict:
        answer = {}
        document = self.node_documents.get(handle, None) if arity <= 0 else None
        if document is None:
            document = self._retrieve_mongo_document(handle, arity)
            if document:
                answer["handle"] = document[MongoFieldNames.ID_HASH]
                answer["type"] = document[MongoFieldNames.TYPE_NAME]
                answer["template"] = self._build_named_type_template(
                    document[MongoFieldNames.COMPOSITE_TYPE]
                )
                answer["targets"] = self._get_mongo_document_keys(document)
        else:
            answer["handle"] = document[MongoFieldNames.ID_HASH]
            answer["type"] = document[MongoFieldNames.TYPE_NAME]
            answer["name"] = document[MongoFieldNames.NODE_NAME]
        return answer

    def get_atom_as_deep_representation(self, handle: str, arity=-1) -> str:
        return self._build_deep_representation(handle, arity)

    def count_atoms(self) -> Tuple[int, int]:
        node_count = self.mongo_nodes_collection.estimated_document_count()
        link_count = 0
        for collection in self.mongo_link_collection.values():
            link_count += collection.estimated_document_count()
        return (node_count, link_count)

    def clear_database(self) -> None:
        """
        from the connected MongoDB and Redis databases.

        This method drops all collections in the MongoDB database and flushes
        all data from the Redis cache, effectively wiping the databases clean.
        """
        collections = self.mongo_db.list_collection_names()

        for collection in collections:
            self.mongo_db[collection].drop()

        self.redis.flushall()

<<<<<<< HEAD
    def prefetch(self) -> None:
        self.named_type_hash = {}
        self.named_type_hash_reverse = {}
        self.named_types = {}
        self.symbol_hash = {}
        self.parent_type = {}
        self.terminal_hash = {}
        self.link_type_cache = {}
        self.node_type_cache = {}
        self.node_documents = NodeDocuments(self.mongo_nodes_collection)
        if USE_CACHED_NODES:
            for document in self.mongo_nodes_collection.find():
                node_id = document[MongoFieldNames.ID_HASH]
                document[MongoFieldNames.TYPE_NAME]
                document[MongoFieldNames.NODE_NAME]
                self.node_documents.add(node_id, document)
        else:
            self.node_documents.count = (
                self.mongo_nodes_collection.count_documents({})
            )
        if USE_CACHED_LINK_TYPES:
            for tag in ["1", "2", "N"]:
                for document in self.mongo_link_collection[tag].find():
                    self.link_type_cache[
                        document[MongoFieldNames.ID_HASH]
                    ] = document[MongoFieldNames.TYPE_NAME]
        if USE_CACHED_NODE_TYPES:
            for document in self.mongo_nodes_collection.find():
                self.node_type_cache[
                    document[MongoFieldNames.ID_HASH]
                ] = document[MongoFieldNames.TYPE_NAME]
        for document in self.mongo_types_collection.find():
            hash_id = document[MongoFieldNames.ID_HASH]
            named_type = document[MongoFieldNames.TYPE_NAME]
            named_type_hash = document[MongoFieldNames.TYPE_NAME_HASH]
            composite_type_hash = document[MongoFieldNames.TYPE]
            type_document = self.mongo_types_collection.find_one(
                {MongoFieldNames.ID_HASH: composite_type_hash}
            )
            self.named_type_hash[named_type] = named_type_hash
            self.named_type_hash_reverse[named_type_hash] = named_type
            if type_document is not None:
                self.named_types[named_type] = type_document[
                    MongoFieldNames.TYPE_NAME
                ]
                self.parent_type[named_type_hash] = type_document[
                    MongoFieldNames.TYPE_NAME_HASH
                ]
            self.symbol_hash[named_type] = hash_id
=======
    def _filter_non_toplevel(self, matches: list) -> list:
        if isinstance(matches[0], list):
            matches = matches[0]
        matches_toplevel_only = []
        for match in matches:
            link_handle = match[0]
            link = self._retrieve_mongo_document(link_handle, len(match[-1]))
            if link["is_toplevel"]:
                matches_toplevel_only.append(match)
        return matches_toplevel_only
>>>>>>> 3f4c15c5
<|MERGE_RESOLUTION|>--- conflicted
+++ resolved
@@ -29,15 +29,13 @@
 from hyperon_das_atomdb.utils.expression_hasher import ExpressionHasher
 from hyperon_das_atomdb.utils.parse import str_to_bool
 
-<<<<<<< HEAD
-USE_CACHED_NODES = False
-USE_CACHED_LINK_TYPES = False
-USE_CACHED_NODE_TYPES = False
-=======
 USE_CACHED_NODES = str_to_bool(os.environ.get("DAS_USE_CACHED_NODES"))
-USE_CACHED_LINK_TYPES = str_to_bool(os.environ.get("DAS_USE_CACHED_LINK_TYPES"))
-USE_CACHED_NODE_TYPES = str_to_bool(os.environ.get("DAS_USE_CACHED_NODE_TYPES"))
->>>>>>> 3f4c15c5
+USE_CACHED_LINK_TYPES = str_to_bool(
+    os.environ.get("DAS_USE_CACHED_LINK_TYPES")
+)
+USE_CACHED_NODE_TYPES = str_to_bool(
+    os.environ.get("DAS_USE_CACHED_NODE_TYPES")
+)
 
 
 class NodeDocuments:
@@ -88,9 +86,15 @@
         self.database_name = database_name
         self._setup_databases()
         self.mongo_link_collection = {
-            "1": self.mongo_db.get_collection(MongoCollectionNames.LINKS_ARITY_1),
-            "2": self.mongo_db.get_collection(MongoCollectionNames.LINKS_ARITY_2),
-            "N": self.mongo_db.get_collection(MongoCollectionNames.LINKS_ARITY_N),
+            "1": self.mongo_db.get_collection(
+                MongoCollectionNames.LINKS_ARITY_1
+            ),
+            "2": self.mongo_db.get_collection(
+                MongoCollectionNames.LINKS_ARITY_2
+            ),
+            "N": self.mongo_db.get_collection(
+                MongoCollectionNames.LINKS_ARITY_N
+            ),
         }
         self.mongo_nodes_collection = self.mongo_db.get_collection(
             MongoCollectionNames.NODES
@@ -133,13 +137,17 @@
         mongo_password = os.environ.get("DAS_MONGODB_PASSWORD")
         mongo_tls_ca_file = os.environ.get("DAS_MONGODB_TLS_CA_FILE")
 
-        logger().info(f"Connecting to MongoDB at {mongo_hostname}:{mongo_port}")
+        logger().info(
+            f"Connecting to MongoDB at {mongo_hostname}:{mongo_port}"
+        )
 
         try:
             if mongo_tls_ca_file:
                 self.mongo_db = MongoClient(
                     f"mongodb://{mongo_username}:{mongo_password}@{mongo_hostname}:{mongo_port}?tls=true&tlsCAFile={mongo_tls_ca_file}&replicaSet=rs0&readPreference=secondaryPreferred&retryWrites=false"
-                )[self.database_name] # aws
+                )[
+                    self.database_name
+                ]  # aws
             else:
                 self.mongo_db = MongoClient(
                     f"mongodb://{mongo_username}:{mongo_password}@{mongo_hostname}:{mongo_port}"
@@ -174,7 +182,8 @@
             self.redis = RedisCluster(**redis_connection)
         else:
             logger().info(
-                "Connecting to standalone Redis at " f"{redis_hostname}:{redis_port}"
+                "Connecting to standalone Redis at "
+                f"{redis_hostname}:{redis_port}"
             )
             self.redis = Redis(**redis_connection)
 
@@ -190,55 +199,6 @@
             self.named_type_hash_reverse[named_type_hash] = atom_type
         return named_type_hash
 
-<<<<<<< HEAD
-=======
-    def prefetch(self) -> None:
-        self.named_type_hash = {}
-        self.named_type_hash_reverse = {}
-        self.named_types = {}
-        self.symbol_hash = {}
-        self.parent_type = {}
-        self.terminal_hash = {}
-        self.link_type_cache = {}
-        self.node_type_cache = {}
-        self.node_documents = NodeDocuments(self.mongo_nodes_collection)
-        if USE_CACHED_NODES:
-            for document in self.mongo_nodes_collection.find():
-                node_id = document[MongoFieldNames.ID_HASH]
-                document[MongoFieldNames.TYPE_NAME]
-                document[MongoFieldNames.NODE_NAME]
-                self.node_documents.add(node_id, document)
-        else:
-            self.node_documents.count = self.mongo_nodes_collection.count_documents({})
-        if USE_CACHED_LINK_TYPES:
-            for tag in ["1", "2", "N"]:
-                for document in self.mongo_link_collection[tag].find():
-                    self.link_type_cache[document[MongoFieldNames.ID_HASH]] = document[
-                        MongoFieldNames.TYPE_NAME
-                    ]
-        if USE_CACHED_NODE_TYPES:
-            for document in self.mongo_nodes_collection.find():
-                self.node_type_cache[document[MongoFieldNames.ID_HASH]] = document[
-                    MongoFieldNames.TYPE_NAME
-                ]
-        for document in self.mongo_types_collection.find():
-            hash_id = document[MongoFieldNames.ID_HASH]
-            named_type = document[MongoFieldNames.TYPE_NAME]
-            named_type_hash = document[MongoFieldNames.TYPE_NAME_HASH]
-            composite_type_hash = document[MongoFieldNames.TYPE]
-            type_document = self.mongo_types_collection.find_one(
-                {MongoFieldNames.ID_HASH: composite_type_hash}
-            )
-            self.named_type_hash[named_type] = named_type_hash
-            self.named_type_hash_reverse[named_type_hash] = named_type
-            if type_document is not None:
-                self.named_types[named_type] = type_document[MongoFieldNames.TYPE_NAME]
-                self.parent_type[named_type_hash] = type_document[
-                    MongoFieldNames.TYPE_NAME_HASH
-                ]
-            self.symbol_hash[named_type] = hash_id
-
->>>>>>> 3f4c15c5
     def _retrieve_mongo_document(self, handle: str, arity=-1) -> dict:
         mongo_filter = {"_id": handle}
         if arity >= 0:
@@ -252,7 +212,9 @@
                 return self.mongo_link_collection["N"].find_one(mongo_filter)
         # The order of keys in search is important. Greater to smallest
         # probability of proper arity
-        for collection in [self.mongo_link_collection[key] for key in ["2", "1", "N"]]:
+        for collection in [
+            self.mongo_link_collection[key] for key in ["2", "1", "N"]
+        ]:
             document = collection.find_one(mongo_filter)
             if document:
                 return document
@@ -277,7 +239,9 @@
                 answer.append(v)
             return answer
 
-    def _build_named_type_template(self, template: Union[str, List[Any]]) -> List[Any]:
+    def _build_named_type_template(
+        self, template: Union[str, List[Any]]
+    ) -> List[Any]:
         if isinstance(template, str):
             ret = self.named_type_hash_reverse.get(template, None)
             return ret
@@ -295,7 +259,9 @@
         answer = []
         index = 0
         while True:
-            key = document.get(f"{MongoFieldNames.KEY_PREFIX.value}_{index}", None)
+            key = document.get(
+                f"{MongoFieldNames.KEY_PREFIX.value}_{index}", None
+            )
             if key is None:
                 return answer
             else:
@@ -310,13 +276,14 @@
             answer["type"] = document[MongoFieldNames.TYPE_NAME]
             answer["targets"] = []
             for target_handle in self._get_mongo_document_keys(document):
-                answer["targets"].append(self._build_deep_representation(target_handle))
+                answer["targets"].append(
+                    self._build_deep_representation(target_handle)
+                )
         else:
             answer["type"] = document[MongoFieldNames.TYPE_NAME]
             answer["name"] = document[MongoFieldNames.NODE_NAME]
         return answer
 
-<<<<<<< HEAD
     def _filter_non_toplevel(self, matches: list) -> list:
         if isinstance(matches[0], list):
             matches = matches[0]
@@ -327,31 +294,6 @@
             if link['is_toplevel']:
                 matches_toplevel_only.append(match)
         return matches_toplevel_only
-=======
-    def _create_node_handle(self, node_type: str, node_name: str) -> str:
-        return ExpressionHasher.terminal_hash(node_type, node_name)
-
-    def _create_link_handle(self, link_type: str, target_handles: List[str]) -> str:
-        return ExpressionHasher.expression_hash(
-            self._get_atom_type_hash(link_type), target_handles
-        )
-
-    # DB interface methods
-
-    def node_exists(self, node_type: str, node_name: str) -> bool:
-        try:
-            self.get_node_handle(node_type, node_name)
-            return True
-        except NodeDoesNotExistException:
-            return False
-
-    def link_exists(self, link_type: str, target_handles: List[str]) -> bool:
-        try:
-            self.get_link_handle(link_type, target_handles)
-            return True
-        except LinkDoesNotExistException:
-            return False
->>>>>>> 3f4c15c5
 
     def get_node_handle(self, node_type: str, node_name: str) -> str:
         node_handle = self._node_handle(node_type, node_name)
@@ -364,7 +306,6 @@
                 details=f"{node_type}:{node_name}",
             )
 
-<<<<<<< HEAD
     def get_node_name(self, node_handle: str) -> str:
         answer = self._retrieve_key_value(
             KeyPrefix.NAMED_ENTITIES, node_handle
@@ -415,11 +356,6 @@
         document = self._retrieve_mongo_document(
             link_handle, len(target_handles)
         )
-=======
-    def get_link_handle(self, link_type: str, target_handles: List[str]) -> str:
-        link_handle = self._create_link_handle(link_type, target_handles)
-        document = self._retrieve_mongo_document(link_handle, len(target_handles))
->>>>>>> 3f4c15c5
         if document is not None:
             return document["_id"]
         else:
@@ -471,7 +407,9 @@
             [link_type_hash, *target_handles]
         )
 
-        patterns_matched = self._retrieve_key_value(KeyPrefix.PATTERNS, pattern_hash)
+        patterns_matched = self._retrieve_key_value(
+            KeyPrefix.PATTERNS, pattern_hash
+        )
 
         if len(patterns_matched) > 0:
             if extra_parameters and extra_parameters.get("toplevel_only"):
@@ -479,26 +417,6 @@
 
         return patterns_matched
 
-<<<<<<< HEAD
-=======
-    def get_all_nodes(self, node_type: str, names: bool = False) -> List[str]:
-        node_type_hash = self._get_atom_type_hash(node_type)
-        if node_type_hash is None:
-            raise ValueError(f"Invalid node type: {node_type}")
-        if names:
-            return [
-                document[MongoFieldNames.NODE_NAME]
-                for document in self.node_documents.values()
-                if document[MongoFieldNames.TYPE] == node_type_hash
-            ]
-        else:
-            return [
-                document[MongoFieldNames.ID_HASH]
-                for document in self.node_documents.values()
-                if document[MongoFieldNames.TYPE] == node_type_hash
-            ]
-
->>>>>>> 3f4c15c5
     def get_matched_type_template(
         self,
         template: List[Any],
@@ -529,7 +447,6 @@
                 return self._filter_non_toplevel(templates_matched)
         return templates_matched
 
-<<<<<<< HEAD
     def get_link_type(self, link_handle: str) -> str:
         if USE_CACHED_LINK_TYPES:
             ret = self.link_type_cache[link_handle]
@@ -537,28 +454,12 @@
         else:
             document = self.get_atom_as_dict(link_handle)
             return document["type"]
-=======
-    def get_node_name(self, node_handle: str) -> str:
-        answer = self._retrieve_key_value(KeyPrefix.NAMED_ENTITIES, node_handle)
-        if not answer:
-            raise ValueError(f"Invalid handle: {node_handle}")
-        return answer[0].decode()
-
-    def get_matched_node_name(self, node_type: str, substring: str) -> str:
-        node_type_hash = self._get_atom_type_hash(node_type)
-        mongo_filter = {
-            MongoFieldNames.TYPE: node_type_hash,
-            MongoFieldNames.NODE_NAME: {"$regex": substring},
-        }
-        return [
-            document[MongoFieldNames.ID_HASH]
-            for document in self.mongo_nodes_collection.find(mongo_filter)
-        ]
->>>>>>> 3f4c15c5
 
     def get_atom_as_dict(self, handle, arity=-1) -> dict:
         answer = {}
-        document = self.node_documents.get(handle, None) if arity <= 0 else None
+        document = (
+            self.node_documents.get(handle, None) if arity <= 0 else None
+        )
         if document is None:
             document = self._retrieve_mongo_document(handle, arity)
             if document:
@@ -598,7 +499,6 @@
 
         self.redis.flushall()
 
-<<<<<<< HEAD
     def prefetch(self) -> None:
         self.named_type_hash = {}
         self.named_type_hash_reverse = {}
@@ -647,16 +547,4 @@
                 self.parent_type[named_type_hash] = type_document[
                     MongoFieldNames.TYPE_NAME_HASH
                 ]
-            self.symbol_hash[named_type] = hash_id
-=======
-    def _filter_non_toplevel(self, matches: list) -> list:
-        if isinstance(matches[0], list):
-            matches = matches[0]
-        matches_toplevel_only = []
-        for match in matches:
-            link_handle = match[0]
-            link = self._retrieve_mongo_document(link_handle, len(match[-1]))
-            if link["is_toplevel"]:
-                matches_toplevel_only.append(match)
-        return matches_toplevel_only
->>>>>>> 3f4c15c5
+            self.symbol_hash[named_type] = hash_id