--- conflicted
+++ resolved
@@ -25,7 +25,7 @@
 
     def __init__(self, database_name: str = 'das') -> None:
         self.database_name = database_name
-        self.named_type_table = {}  # keyed by name type hash
+        self.named_type_table = {}  # keyed by named type hash
         self.db: Database = Database(
             atom_type={},
             node={},
@@ -51,10 +51,7 @@
         self, composite_type: Union[str, List[Any]]
     ) -> List[Any]:
         if isinstance(composite_type, str):
-            for key, values in self.db.atom_type.items():
-                if values['named_type_hash'] == composite_type:
-                    return values['named_type']
-            return ''
+            return self.named_type_table[composite_type]
         else:
             return [
                 self._build_named_type_template(element)
@@ -72,40 +69,28 @@
             typedef_mark_hash, [name_hash, type_hash]
         )
 
-        try:
-            self.db.atom_type[key]
-        except KeyError:
+        atom_type = self.db.atom_type.get(key)
+        if atom_type is None:
             base_type_hash = ExpressionHasher.named_type_hash("Type")
             composite_type = [typedef_mark_hash, type_hash, base_type_hash]
             composite_type_hash = ExpressionHasher.composite_hash(
                 composite_type
             )
-
-            self.db.atom_type[key] = {
+            atom_type = {
                 '_id': key,
                 'composite_type_hash': composite_type_hash,
                 'named_type': _name,
                 'named_type_hash': name_hash,
             }
-
-        return self.db.atom_type[key]
-
-    def _add_names(self, _name: str, _type: str) -> Dict[str, str]:
-        key = self._node_handle(_type, _name)
-        try:
-            self.db.names[key]
-        except KeyError:
-            self.db.names[key] = _name
-        return self.db.names[key]
+            self.db.atom_type[key] = atom_type
+            self.named_type_table[name_hash] = _name
+
+        return atom_type
 
     def _add_outgoing_set(
         self, key: str, targets_hash: Dict[str, Any]
     ) -> None:
-        outgoing_set = self.db.outgoing_set.get(key)
-        if outgoing_set is None:
-            self.db.outgoing_set[key] = targets_hash
-        else:
-            self.db.outgoing_set[key] + targets_hash
+        self.db.outgoing_set[key] = targets_hash
 
     def _add_incomming_set(
         self, key: str, targets_hash: Dict[str, Any]
@@ -159,58 +144,6 @@
                 # self.db.patterns[pattern_key] = [[key, targets_hash]]
                 self.db.patterns[pattern_key] = [(key, tuple(targets_hash))]
 
-    def _calculate_composite_type(self, data) -> list:
-        composite_type = []
-        if 'targets' in data:
-            for target in data['targets']:
-                if 'targets' in target:
-                    composite_type.append(
-                        self._calculate_composite_type(target.copy())
-                    )
-                else:
-                    composite_type.append(
-                        ExpressionHasher.named_type_hash(target.get('type'))
-                    )
-        composite_type.insert(
-            0, ExpressionHasher.named_type_hash(data.get('type'))
-        )
-        return composite_type
-
-    def _calculate_targets_hash(self, data) -> List[str]:
-        target_type = data['type']
-        target_name = data.get('name')
-
-        if 'targets' not in data:
-            return ExpressionHasher.terminal_hash(target_type, target_name)
-
-        if 'targets' in data:
-            sub_targets = data['targets']
-            result = []
-            for sub_target in sub_targets:
-                ret = self._calculate_targets_hash(sub_target.copy())
-                result.append(ret)
-
-            for item in result:
-                if isinstance(item, list):
-                    index = result.index(item)
-                    result[index] = ExpressionHasher.expression_hash(
-                        ExpressionHasher.named_type_hash(sub_target['type']),
-                        item,
-                    )
-
-            return result
-
-    def _calculate_composite_type_hash(self, composite_type: list) -> str:
-        for _hash in composite_type:
-            if isinstance(_hash, list):
-                _hash_copy = list(_hash)
-                self._calculate_composite_type_hash(_hash_copy)
-                index = composite_type.index(_hash)
-                composite_type[index] = ExpressionHasher.composite_hash(
-                    _hash_copy
-                )
-        return ExpressionHasher.composite_hash(composite_type)
-
     def _filter_non_toplevel(self, matches: list) -> list:
         matches_toplevel_only = []
         for match in matches:
@@ -221,14 +154,8 @@
         return matches_toplevel_only
 
     def get_node_handle(self, node_type: str, node_name: str) -> str:
-<<<<<<< HEAD
-        node_handle = self._create_node_handle(node_type, node_name)
+        node_handle = self._node_handle(node_type, node_name)
         if node_handle in self.db.node:
-=======
-        node_handle = self._node_handle(node_type, node_name)
-        try:
-            self.db.node[node_handle]
->>>>>>> fd8c0ba8
             return node_handle
         else:
             raise NodeDoesNotExistException(
@@ -236,35 +163,29 @@
                 details=f'{node_type}:{node_name}',
             )
 
-<<<<<<< HEAD
-    def node_exists(self, node_type: str, node_name: str) -> bool:
-        node_handle = self._create_node_handle(node_type, node_name)
-        return node_handle in self.db.node
-=======
     def get_node_name(self, node_handle: str) -> str:
-        try:
-            node = self.db.node[node_handle]
-            return node['name']
-        except KeyError:
+        node = self.db.node.get(node_handle)
+        if node is None:
             raise NodeDoesNotExistException(
                 message='This node does not exist',
                 details=f'node_handle: {node_handle}',
             )
+        return node['name']
 
     def get_node_type(self, node_handle: str) -> str:
-        try:
-            node = self.db.node[node_handle]
-            return node['named_type']
-        except KeyError:
+        node = self.db.node.get(node_handle)
+        if node is None:
             raise NodeDoesNotExistException(
                 message='This node does not exist',
                 details=f'node_handle: {node_handle}',
             )
+        return node['named_type']
 
     def get_matched_node_name(
         self, node_type: str, substring: Optional[str] = ''
     ) -> str:
         node_type_hash = ExpressionHasher.named_type_hash(node_type)
+
         return [
             key
             for key, value in self.db.node.items()
@@ -287,21 +208,12 @@
                 for key, value in self.db.node.items()
                 if value['composite_type_hash'] == node_type_hash
             ]
->>>>>>> fd8c0ba8
 
     def get_link_handle(
         self, link_type: str, target_handles: List[str]
     ) -> str:
-<<<<<<< HEAD
-        link_handle = self._create_link_handle(link_type, target_handles)
+        link_handle = self._link_handle(link_type, target_handles)
         if link_handle in self.db.link.get_table(len(target_handles)):
-=======
-        link_handle = self._link_handle(link_type, target_handles)
-        arity = len(target_handles)
-        try:
-            table = self.db.link.get_table(arity)
-            table[link_handle]
->>>>>>> fd8c0ba8
             return link_handle
         else:
             raise LinkDoesNotExistException(
@@ -319,13 +231,6 @@
             details=f'link_handle: {link_handle}',
         )
 
-<<<<<<< HEAD
-    def link_exists(self, link_type: str, target_handles: List[str]) -> bool:
-        link_handle = self._create_link_handle(link_type, target_handles)
-        return link_handle in self.db.link.get_table(len(target_handles))
-
-=======
->>>>>>> fd8c0ba8
     def get_link_targets(self, link_handle: str) -> List[str]:
         answer = self.db.outgoing_set.get(link_handle)
         if answer is None:
@@ -403,46 +308,6 @@
                 return self._filter_non_toplevel(templates_matched)
         return templates_matched
 
-<<<<<<< HEAD
-    def get_node_name(self, node_handle: str) -> str:
-        node = self.db.node.get(node_handle)
-        if node is None:
-            raise NodeDoesNotExistException(
-                message='This node does not exist',
-                details=f'node_handle: {node_handle}',
-            )
-        return node['name']
-
-    def get_node_type(self, node_handle: str) -> str:
-        node = self.db.node.get(node_handle)
-        if node is None:
-            raise NodeDoesNotExistException(
-                message='This node does not exist',
-                details=f'node_handle: {node_handle}',
-            )
-        return node['named_type']
-
-    def get_matched_node_name(
-        self, node_type: str, substring: Optional[str] = ''
-    ) -> str:
-        node_type_hash = ExpressionHasher.named_type_hash(node_type)
-
-        return [
-            key
-            for key, value in self.db.node.items()
-            if substring in value['name']
-            and node_type_hash == value['composite_type_hash']
-        ]
-
-    def count_atoms(self) -> Tuple[int, int]:
-        nodes = len(self.db.node)
-        links = 0
-        for table in self.db.link.all_tables():
-            links += len(table)
-        return (nodes, links)
-
-=======
->>>>>>> fd8c0ba8
     def get_atom_as_dict(
         self, handle: str, arity: Optional[int] = 0
     ) -> Dict[str, Any]:
@@ -491,11 +356,15 @@
         )
 
     def count_atoms(self) -> Tuple[int, int]:
-        nodes = self.db.node
-        links = self.db.link.all_tables()
-        return (len(nodes), len(links))
+        nodes = len(self.db.node)
+        links = 0
+        for table in self.db.link.all_tables():
+            links += len(table)
+        return (nodes, links)
+
 
     def clear_database(self) -> None:
+        self.named_type_table = {}
         self.db = Database(
             atom_type={},
             node={},
@@ -549,16 +418,8 @@
                 message='The "name" and "type" fields must be sent',
                 details=node_params,
             )
-<<<<<<< HEAD
-=======
-        node_params_copy = node_params.copy()
-        node_type = node_params_copy.pop('type')
-        node_name = node_params_copy.pop('name')
-
-        key = self._node_handle(node_type, node_name)
->>>>>>> fd8c0ba8
-
-        handle = self._create_node_handle(node_type, node_name)
+
+        handle = self._node_handle(node_type, node_name)
         node = self.db.node.get(handle)
         if node is None:
             node = {
@@ -577,7 +438,7 @@
 
         return node
 
-    def add_link(self, link_params: Dict[str, Any]) -> Dict[str, Any]:
+    def add_link(self, link_params: Dict[str, Any], toplevel: bool = True) -> Dict[str, Any]:
         """
         Adds a link to the in-memory database.
 
@@ -592,6 +453,8 @@
                 It should have the following keys:
                 - 'type': The type of the link.
                 - 'targets': A list of target elements.
+            toplevel: boolean flag to indicate toplevel links
+                i.e. links which are not nested inside other links.
 
         Returns:
             Dict[str, Any]: The information about the added link,
@@ -635,10 +498,6 @@
                 }
             >>> db.add_link(link_params)
         """
-
-    def add_link(
-        self, link_params: Dict[str, Any], toplevel=True
-    ) -> Dict[str, Any]:
         if 'type' not in link_params or 'targets' not in link_params:
             raise AddLinkException(
                 message='The "type" and "targets" fields must be sent',
@@ -648,8 +507,6 @@
         link_type = link_params['type']
         targets = link_params['targets']
         link_type_hash = ExpressionHasher.named_type_hash(link_type)
-
-        data = {'type': link_type, 'targets': targets}
 
         targets_hash = []
         composite_type = [link_type_hash]
@@ -705,160 +562,4 @@
             targets_hash,
         )
 
-<<<<<<< HEAD
-        return link
-
-    def _create_node_handle(self, node_type: str, node_name: str) -> str:
-        return ExpressionHasher.terminal_hash(node_type, node_name)
-
-    def _create_link_handle(
-        self, link_type: str, target_handles: List[str]
-    ) -> str:
-        named_type_hash = ExpressionHasher.named_type_hash(link_type)
-        return ExpressionHasher.expression_hash(
-            named_type_hash, target_handles
-        )
-
-    def _build_named_type_hash_template(
-        self, template: Union[str, List[Any]]
-    ) -> List[Any]:
-        if isinstance(template, str):
-            return ExpressionHasher.named_type_hash(template)
-        else:
-            return [
-                self._build_named_type_hash_template(element)
-                for element in template
-            ]
-
-    def _build_named_type_template(
-        self, composite_type: Union[str, List[Any]]
-    ) -> List[Any]:
-        if isinstance(composite_type, str):
-            return self.named_type_table[composite_type]
-        else:
-            return [
-                self._build_named_type_template(element)
-                for element in composite_type
-            ]
-
-    def _add_atom_type(
-        self, _name: str, _type: Optional[str] = 'Type'
-    ) -> Dict[str, Any]:
-        name_hash = ExpressionHasher.named_type_hash(_name)
-        type_hash = ExpressionHasher.named_type_hash(_type)
-        typedef_mark_hash = ExpressionHasher.named_type_hash(":")
-
-        key = ExpressionHasher.expression_hash(
-            typedef_mark_hash, [name_hash, type_hash]
-        )
-
-        atom_type = self.db.atom_type.get(key)
-        if atom_type is None:
-            base_type_hash = ExpressionHasher.named_type_hash("Type")
-            composite_type = [typedef_mark_hash, type_hash, base_type_hash]
-            composite_type_hash = ExpressionHasher.composite_hash(
-                composite_type
-            )
-            atom_type = {
-                '_id': key,
-                'composite_type_hash': composite_type_hash,
-                'named_type': _name,
-                'named_type_hash': name_hash,
-            }
-            self.db.atom_type[key] = atom_type
-            self.named_type_table[name_hash] = _name
-
-        return atom_type
-
-    def _add_outgoing_set(
-        self, key: str, targets_hash: Dict[str, Any]
-    ) -> None:
-        self.db.outgoing_set[key] = targets_hash
-
-    def _add_incomming_set(
-        self, key: str, targets_hash: Dict[str, Any]
-    ) -> None:
-        for target_hash in targets_hash:
-            incomming_set = self.db.incomming_set.get(target_hash)
-            if incomming_set is None:
-                self.db.incomming_set[target_hash] = [key]
-            else:
-                self.db.incomming_set[target_hash].append(key)
-
-    def _add_templates(
-        self,
-        composite_type_hash: str,
-        named_type_hash: str,
-        key: str,
-        targets_hash: List[str],
-    ) -> None:
-        template_composite_type_hash = self.db.templates.get(
-            composite_type_hash
-        )
-        template_named_type_hash = self.db.templates.get(named_type_hash)
-
-        if template_composite_type_hash is not None:
-            # template_composite_type_hash.append([key, targets_hash])
-            template_composite_type_hash.append((key, tuple(targets_hash)))
-        else:
-            # self.db.templates[composite_type_hash] = [[key, targets_hash]]
-            self.db.templates[composite_type_hash] = [
-                (key, tuple(targets_hash))
-            ]
-
-        if template_named_type_hash is not None:
-            # template_named_type_hash.append([key, targets_hash])
-            template_named_type_hash.append((key, tuple(targets_hash)))
-        else:
-            # self.db.templates[named_type_hash] = [[key, targets_hash]]
-            self.db.templates[named_type_hash] = [(key, tuple(targets_hash))]
-
-    def _add_patterns(
-        self, named_type_hash: str, key: str, targets_hash: List[str]
-    ):
-        pattern_keys = build_patern_keys([named_type_hash, *targets_hash])
-
-        for pattern_key in pattern_keys:
-            pattern_key_hash = self.db.patterns.get(pattern_key)
-            if pattern_key_hash is not None:
-                # pattern_key_hash.append([key, targets_hash])
-                pattern_key_hash.append((key, tuple(targets_hash)))
-            else:
-                # self.db.patterns[pattern_key] = [[key, targets_hash]]
-                self.db.patterns[pattern_key] = [(key, tuple(targets_hash))]
-
-    def _filter_non_toplevel(self, matches: list) -> list:
-        matches_toplevel_only = []
-        for match in matches:
-            link_handle = match[0]
-            links = self.db.link.get_table(len(match[-1]))
-            if links[link_handle]['is_toplevel']:
-                matches_toplevel_only.append(match)
-        return matches_toplevel_only
-=======
-            for item in range(arity_number):
-                link_db[key][f'key_{item}'] = targets_hash[item]
-
-            link_db[key].update(link_params_copy)
-
-            self._add_atom_type(_name=link_type)
-
-            self._add_outgoing_set(key, targets_hash)
-
-            self._add_incomming_set(key, targets_hash)
-
-            self._add_templates(
-                link_db[key]['composite_type_hash'],
-                link_db[key]['named_type_hash'],
-                link_db[key]['_id'],
-                targets_hash,
-            )
-
-            self._add_patterns(
-                link_db[key]['named_type_hash'],
-                link_db[key]['_id'],
-                targets_hash,
-            )
-
-        return link_db[key]
->>>>>>> fd8c0ba8
+        return link