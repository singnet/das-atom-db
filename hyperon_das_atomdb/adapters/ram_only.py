"""
This module provides an in-memory implementation of the AtomDB interface using hashtables (dict).

The InMemoryDB class offers methods for managing nodes and links, including adding, deleting,
and retrieving them. It also supports indexing and pattern matching for efficient querying.

Classes:
    Database: A dataclass representing the structure of the in-memory database.
    InMemoryDB: A concrete implementation of the AtomDB interface using hashtables.
"""
<<<<<<< HEAD
# import copy
=======
>>>>>>> 04d10a77
from collections import OrderedDict
from dataclasses import dataclass, field
from typing import Any, Iterable

from hyperon_das_atomdb.database import (
    UNORDERED_LINK_TYPES,
    WILDCARD,
    AtomDB,
    AtomT,
    FieldIndexType,
    FieldNames,
    IncomingLinksT,
    LinkParamsT,
    LinkT,
    MatchedLinksResultT,
    MatchedTargetsListT,
    MatchedTypesResultT,
    NodeParamsT,
    NodeT,
)
from hyperon_das_atomdb.exceptions import AtomDoesNotExist, InvalidOperationException
from hyperon_das_atomdb.logger import logger
from hyperon_das_atomdb.utils.expression_hasher import ExpressionHasher
from hyperon_das_atomdb.utils.patterns import build_pattern_keys


@dataclass
class Database:
    """Dataclass representing the structure of the in-memory database"""

    atom_type: dict[str, Any] = field(default_factory=dict)
    node: dict[str, AtomT] = field(default_factory=dict)
    link: dict[str, AtomT] = field(default_factory=dict)
    outgoing_set: dict[str, Any] = field(default_factory=dict)
    incoming_set: dict[str, set[str]] = field(default_factory=dict)
    patterns: dict[str, set[tuple[str, tuple[str, ...]]]] = field(default_factory=dict)
    templates: dict[str, set[tuple[str, tuple[str, ...]]]] = field(default_factory=dict)


class InMemoryDB(AtomDB):
    """A concrete implementation using hashtable (dict)"""

    def __repr__(self) -> str:
        """
        Return a string representation of the InMemoryDB instance.

        This method is intended to provide a human-readable representation of the
        InMemoryDB instance, which can be useful for debugging and logging purposes.

        Returns:
            str: A string representing the InMemoryDB instance.
        """
        return "<Atom database InMemory>"  # pragma no cover

    def __init__(self, database_name: str = "das"):
        """
        Initialize an InMemoryDB instance.

        Args:
            database_name (str): The name of the database. Defaults to "das".
        """
        self.database_name: str = database_name
        self.named_type_table: dict[str, str] = {}  # keyed by named type hash
        self.all_named_types: set[str] = set()
        self.db: Database = Database()

    def _get_link(self, handle: str) -> dict[str, Any] | None:
        """
        Retrieve a link from the database by its handle.

        Args:
            handle (str): The handle of the link to retrieve.

        Returns:
            dict[str, Any] | None: The link document if found, otherwise None.
        """
        return self.db.link.get(handle, None)

    def _get_and_delete_link(self, link_handle: str) -> dict[str, Any] | None:
        """
        Retrieve and delete a link from the database by its handle.

        Args:
            link_handle (str): The handle of the link to retrieve and delete.

        Returns:
            dict[str, Any] | None: The link document if found and deleted, otherwise None.
        """
        return self.db.link.pop(link_handle, None)

    def _build_named_type_hash_template(self, template: str | list[Any]) -> str | list[Any]:
        """
        Build a named type hash template from the given template.

        Args:
            template (str | list[Any]): The template to build the named type hash from. It can be
                either a string or a list of elements.

        Returns:
            str | list[Any]: The named type hash if the template is a string, or a list of named
                type hashes if the template is a list.
        """
        if isinstance(template, str):
            return ExpressionHasher.named_type_hash(template)
        return [self._build_named_type_hash_template(element) for element in template]

    @staticmethod
    def _build_atom_type_key_hash(_name: str) -> str:
        """
        Build a hash key for the given atom type name.

        Args:
            _name (str): The name of the atom type.

        Returns:
            str: The hash key for the atom type.
        """
        name_hash = ExpressionHasher.named_type_hash(_name)
        type_hash = ExpressionHasher.named_type_hash("Type")
        typedef_mark_hash = ExpressionHasher.named_type_hash(":")
        return ExpressionHasher.expression_hash(typedef_mark_hash, [name_hash, type_hash])

    def _add_atom_type(self, atom_type_name: str, atom_type: str = "Type") -> None:
        """
        Add a type atom to the database.

        Args:
            atom_type_name (str): The name of the atom to add.
            atom_type (str): The type of the atom. Defaults to "Type".
        """
        if atom_type_name in self.all_named_types:
            return

        self.all_named_types.add(atom_type_name)
        name_hash = ExpressionHasher.named_type_hash(atom_type_name)
        type_hash = ExpressionHasher.named_type_hash(atom_type)
        typedef_mark_hash = ExpressionHasher.named_type_hash(":")

        key = ExpressionHasher.expression_hash(typedef_mark_hash, [name_hash, type_hash])

        _atom_type = self.db.atom_type.get(key)
        if _atom_type is None:
            base_type_hash = ExpressionHasher.named_type_hash("Type")
            composite_type = [typedef_mark_hash, type_hash, base_type_hash]
            composite_type_hash = ExpressionHasher.composite_hash(composite_type)
            _atom_type = {
                FieldNames.ID_HASH: key,
                FieldNames.COMPOSITE_TYPE_HASH: composite_type_hash,
                FieldNames.TYPE_NAME: atom_type_name,
                FieldNames.TYPE_NAME_HASH: name_hash,
            }
            self.db.atom_type[key] = _atom_type
            self.named_type_table[name_hash] = atom_type_name

    def _delete_atom_type(self, _name: str) -> None:
        """
        Delete an atom type from the database.

        Args:
            _name (str): The name of the atom type to delete.
        """
        key = self._build_atom_type_key_hash(_name)
        self.db.atom_type.pop(key, None)
        self.all_named_types.remove(_name)

    def _add_outgoing_set(self, key: str, targets_hash: list[str]) -> None:
        """
        Add an outgoing set to the database.

        Args:
            key (str): The key for the outgoing set.
            targets_hash (list[str]): A list of target hashes to be added to the outgoing set.
        """
        self.db.outgoing_set[key] = targets_hash

    def _get_and_delete_outgoing_set(self, handle: str) -> list[str] | None:
        """
        Retrieve and delete an outgoing set from the database by its handle.

        Args:
            handle (str): The handle of the outgoing set to retrieve and delete.

        Returns:
            list[str] | None: The outgoing set if found and deleted, otherwise None.
        """
        return self.db.outgoing_set.pop(handle, None)

    def _add_incoming_set(self, key: str, targets_hash: list[str]) -> None:
        """
        Add an incoming set to the database.

        Args:
            key (str): The key for the incoming set.
            targets_hash (list[str]): A list of target hashes to be added to the incoming set.
        """
        for target_hash in targets_hash:
            self.db.incoming_set.setdefault(target_hash, set()).add(key)

    def _delete_incoming_set(self, link_handle: str, atoms_handle: list[str]) -> None:
        """
        Delete an incoming set from the database.

        Args:
            link_handle (str): The handle of the link to delete.
            atoms_handle (list[str]): A list of atom handles associated with the link.
        """
        for atom_handle in atoms_handle:
            handles = self.db.incoming_set.get(atom_handle, None)
            if not handles:
                continue
            handles.remove(link_handle)

    def _add_templates(
        self,
        composite_type_hash: str,
        named_type_hash: str,
        key: str,
        targets_hash: list[str],
    ) -> None:
        """
        Add templates to the database.

        Args:
            composite_type_hash (str): The hash of the composite type.
            named_type_hash (str): The hash of the named type.
            key (str): The key for the template.
            targets_hash (list[str]): A list of target hashes to be added to the template.
        """
        template_composite_type_hash = self.db.templates.get(composite_type_hash)
        template_named_type_hash = self.db.templates.get(named_type_hash)

        if template_composite_type_hash is not None:
            template_composite_type_hash.add((key, tuple(targets_hash)))
        else:
            self.db.templates[composite_type_hash] = {(key, tuple(targets_hash))}

        if template_named_type_hash is not None:
            template_named_type_hash.add((key, tuple(targets_hash)))
        else:
            self.db.templates[named_type_hash] = {(key, tuple(targets_hash))}

    def _delete_templates(self, link_document: dict, targets_hash: list[str]) -> None:
        """
        Delete templates from the database.

        Args:
            link_document (dict): The document of the link whose templates are to be deleted.
            targets_hash (list[str]): A list of target hashes associated with the link.
        """
        template_composite_type = self.db.templates.get(
            link_document[FieldNames.COMPOSITE_TYPE_HASH], set()
        )
        if len(template_composite_type) > 0:
            template_composite_type.remove((link_document[FieldNames.ID_HASH], tuple(targets_hash)))

        template_named_type = self.db.templates.get(link_document[FieldNames.TYPE_NAME_HASH], set())
        if len(template_named_type) > 0:
            template_named_type.remove((link_document[FieldNames.ID_HASH], tuple(targets_hash)))

    def _add_patterns(self, named_type_hash: str, key: str, targets_hash: list[str]) -> None:
        """
        Add patterns to the database.

        Args:
            named_type_hash (str): The hash of the named type.
            key (str): The key for the pattern.
            targets_hash (list[str]): A list of target hashes to be added to the pattern.
        """
        pattern_keys = build_pattern_keys([named_type_hash, *targets_hash])

        for pattern_key in pattern_keys:
            self.db.patterns.setdefault(pattern_key, set()).add((key, tuple(targets_hash)))

    def _delete_patterns(self, link_document: dict, targets_hash: list[str]) -> None:
        """
        Delete patterns from the database.

        Args:
            link_document (dict): The document of the link whose patterns are to be deleted.
            targets_hash (list[str]): A list of target hashes associated with the link.
        """
        pattern_keys = build_pattern_keys([link_document[FieldNames.TYPE_NAME_HASH], *targets_hash])
        for pattern_key in pattern_keys:
            pattern = self.db.patterns.get(pattern_key, None)
            if not pattern:
                continue
            pattern.remove((link_document[FieldNames.ID_HASH], tuple(targets_hash)))

    def _delete_link_and_update_index(self, link_handle: str) -> None:
        """
        Delete a link from the database and update the index.

        Args:
            link_handle (str): The handle of the link to delete.
        """
        link_document = self._get_and_delete_link(link_handle)
        if link_document is not None:
            self._update_index(atom=link_document, delete_atom=True)

    def _filter_non_toplevel(self, matches: MatchedTargetsListT) -> MatchedTargetsListT:
        """
        Filter out non-toplevel matches from the provided list.

        Args:
            matches (MatchedTargetsListT): A list of matches, where each match is a tuple
            containing a link handle and a tuple of target handles.

        Returns:
            MatchedTargetsListT: A list of matches that are toplevel only.
        """
        if not self.db.link:
            return matches
        return [
            (link_handle, matched_targets)
            for link_handle, matched_targets in matches
            if (link := self.db.link.get(link_handle)) and link.get(FieldNames.IS_TOPLEVEL)
        ]

    @staticmethod
    def _build_targets_list(link: dict[str, Any]) -> list[Any]:
        """
        Build a list of target handles from the given link document.

        Args:
            link (dict[str, Any]): The link document from which to extract target handles.

        Returns:
            list[Any]: A list of target handles extracted from the link document.
        """
        # targets = []
        # count = 0
        # while (handle := link.get(f"key_{count}", None)) is not None:
        #     targets.append(handle)
        #     count += 1
        # return targets
        return [
            handle
            for count in range(len(link))
            if (handle := link.get(f"key_{count}", None)) is not None
        ]

    def _update_atom_indexes(self, documents: Iterable[dict[str, Any]], **kwargs) -> None:
        """
        Update the indexes for the provided documents.

        Args:
            documents (Iterable[dict[str, any]]): An iterable of documents to update the indexes for.
            **kwargs: Additional keyword arguments that may be used for updating the indexes.
        """
        for document in documents:
            self._update_index(document, **kwargs)

    def _delete_atom_index(self, atom: AtomT) -> None:
        """
        Delete an atom from the index.

        Args:
            atom (AtomT): The atom to delete from the index.

        Raises:
            AtomDoesNotExist: If the atom does not exist in the database.
        """
        link_handle = atom[FieldNames.ID_HASH]

        handles = self.db.incoming_set.pop(link_handle, None)

        if handles:
            for handle in handles:
                self._delete_link_and_update_index(handle)

        outgoing_atoms = self._get_and_delete_outgoing_set(link_handle)

        if outgoing_atoms:
            self._delete_incoming_set(link_handle, outgoing_atoms)

        targets_hash = self._build_targets_list(atom)

        self._delete_templates(atom, targets_hash)

        self._delete_patterns(atom, targets_hash)

    def _add_atom_index(self, atom: AtomT) -> None:
        """
        Add an atom to the index.

        Args:
            atom (AtomT): The atom to add to the index.

        Raises:
            AtomDoesNotExist: If the atom does not exist in the database.
        """
        atom_type_name = atom[FieldNames.TYPE_NAME]
        self._add_atom_type(atom_type_name=atom_type_name)
        if FieldNames.NODE_NAME not in atom:
            handle = atom[FieldNames.ID_HASH]
            targets_hash = self._build_targets_list(atom)
            # self._add_atom_type(atom_type_name=atom_type_name)  # see 4 ln above - duplicate?
            self._add_outgoing_set(handle, targets_hash)
            self._add_incoming_set(handle, targets_hash)
            self._add_templates(
                atom[FieldNames.COMPOSITE_TYPE_HASH],
                atom[FieldNames.TYPE_NAME_HASH],
                handle,
                targets_hash,
            )
            self._add_patterns(
                atom[FieldNames.TYPE_NAME_HASH],
                handle,
                targets_hash,
            )

    def _update_index(self, atom: AtomT, **kwargs) -> None:
        """
        Update the index for the provided atom.

        Args:
            atom (AtomT): The atom document to update the index for.
            **kwargs: Additional keyword arguments that may be used for updating the index.
                - delete_atom (bool): If True, the atom will be deleted from the index.

        Raises:
            AtomDoesNotExist: If the atom does not exist when attempting to delete it.
        """
        if kwargs.get("delete_atom", False):
            self._delete_atom_index(atom)
        else:
            self._add_atom_index(atom)

    def get_node_handle(self, node_type: str, node_name: str) -> str:
        node_handle = self.node_handle(node_type, node_name)
        if node_handle in self.db.node:
            return node_handle
        logger().error(
            f"Failed to retrieve node handle for {node_type}:{node_name}. "
            "This node may not exist."
        )
        raise AtomDoesNotExist(
            message="Nonexistent atom",
            details=f"{node_type}:{node_name}",
        )

    def get_node_name(self, node_handle: str) -> str:
        node = self.db.node.get(node_handle)
        if node is None:
            logger().error(
                f"Failed to retrieve node name for handle: {node_handle}. This node may not exist."
            )
            raise AtomDoesNotExist(
                message="Nonexistent atom",
                details=f"node_handle: {node_handle}",
            )
        return node[FieldNames.NODE_NAME]

    def get_node_type(self, node_handle: str) -> str | None:
        node = self.db.node.get(node_handle)
        # TODO(angelo): here should we return None if `node` is `None` like redis_mongo_db does?
        if node is not None:
            return node[FieldNames.TYPE_NAME]
        logger().error(
            f"Failed to retrieve node type for handle: {node_handle}. This node may not exist."
        )
        raise AtomDoesNotExist(
            message="Nonexistent atom",
            details=f"node_handle: {node_handle}",
        )

    def get_node_by_name(self, node_type: str, substring: str) -> list[str]:
        node_type_hash = ExpressionHasher.named_type_hash(node_type)
        return [
            key
            for key, value in self.db.node.items()
            if substring in value[FieldNames.NODE_NAME]
            and node_type_hash == value[FieldNames.COMPOSITE_TYPE_HASH]
        ]

    def get_all_nodes(self, node_type: str, names: bool = False) -> list[str]:
        node_type_hash = ExpressionHasher.named_type_hash(node_type)

        if names:
            return [
                node[FieldNames.NODE_NAME]
                for node in self.db.node.values()
                if node[FieldNames.COMPOSITE_TYPE_HASH] == node_type_hash
            ]

        return [
            handle
            for handle, node in self.db.node.items()
            if node[FieldNames.COMPOSITE_TYPE_HASH] == node_type_hash
        ]

    def get_all_links(self, link_type: str, **kwargs) -> tuple[int | None, list[str]]:
        answer = [
            link[FieldNames.ID_HASH]
            for _, link in self.db.link.items()
            if link[FieldNames.TYPE_NAME] == link_type
        ]
        return kwargs.get("cursor"), answer

    def get_link_handle(self, link_type: str, target_handles: list[str]) -> str:
        link_handle = self.link_handle(link_type, target_handles)
        if link_handle in self.db.link:
            return link_handle
        logger().error(
            f"Failed to retrieve link handle for {link_type}:{target_handles}. "
            f"This link may not exist."
        )
        raise AtomDoesNotExist(
            message="Nonexistent atom",
            details=f"{link_type}:{target_handles}",
        )

    def get_link_type(self, link_handle: str) -> str | None:
        link = self._get_link(link_handle)
        if link is not None:
            return link[FieldNames.TYPE_NAME]
        logger().error(f"Failed to retrieve link type for {link_handle}. This link may not exist.")
        raise AtomDoesNotExist(
            message="Nonexistent atom",
            details=f"link_handle: {link_handle}",
        )

    def get_link_targets(self, link_handle: str) -> list[str]:
        answer = self.db.outgoing_set.get(link_handle)
        if answer is not None:
            return answer
        logger().error(
            f"Failed to retrieve link targets for {link_handle}. This link may not exist."
        )
        raise AtomDoesNotExist(
            message="Nonexistent atom",
            details=f"link_handle: {link_handle}",
        )

    def is_ordered(self, link_handle: str) -> bool:
        link = self._get_link(link_handle)
        if link is not None:
            return True
        logger().error(
            f"Failed to retrieve document for link handle: {link_handle}. "
            f"The link may not exist."
        )
        raise AtomDoesNotExist(
            message="Nonexistent atom",
            details=f"link_handle: {link_handle}",
        )

    def get_matched_links(
        self, link_type: str, target_handles: list[str], **kwargs
    ) -> MatchedLinksResultT:
        if link_type != WILDCARD and WILDCARD not in target_handles:
            return kwargs.get("cursor"), [self.get_link_handle(link_type, target_handles)]

        link_type_hash = (
            WILDCARD if link_type == WILDCARD else ExpressionHasher.named_type_hash(link_type)
        )

        if link_type in UNORDERED_LINK_TYPES:
            logger().error(
                "Failed to get matched links: Queries with unordered links are not implemented. "
                f"link_type: {link_type}"
            )
            raise InvalidOperationException(
                message="Queries with unordered links are not implemented",
                details=f"link_type: {link_type}",
            )

        pattern_hash = ExpressionHasher.composite_hash([link_type_hash, *target_handles])

        patterns_matched = (
            list(pattern) if (pattern := self.db.patterns.get(pattern_hash, None)) else []
        )

        if kwargs.get("toplevel_only"):
            return kwargs.get("cursor"), self._filter_non_toplevel(patterns_matched)

        return kwargs.get("cursor"), patterns_matched

    def get_incoming_links(self, atom_handle: str, **kwargs) -> tuple[int | None, IncomingLinksT]:
        links = self.db.incoming_set.get(atom_handle, set())
        if kwargs.get("handles_only", False):
            return kwargs.get("cursor"), list(links)
        return kwargs.get("cursor"), [self.get_atom(handle, **kwargs) for handle in links]

    def get_matched_type_template(self, template: list[Any], **kwargs) -> MatchedTypesResultT:
        hash_base = self._build_named_type_hash_template(template)
        template_hash = ExpressionHasher.composite_hash(hash_base)
        templates_matched = list(self.db.templates.get(template_hash, set()))
        if kwargs.get("toplevel_only"):
            return kwargs.get("cursor"), self._filter_non_toplevel(templates_matched)
        return kwargs.get("cursor"), templates_matched

    def get_matched_type(self, link_type: str, **kwargs) -> MatchedTypesResultT:
        link_type_hash = ExpressionHasher.named_type_hash(link_type)
        templates_matched = list(self.db.templates.get(link_type_hash, set()))
        if kwargs.get("toplevel_only"):
            return kwargs.get("cursor"), self._filter_non_toplevel(templates_matched)
        return kwargs.get("cursor"), templates_matched

    def get_atoms_by_field(self, query: list[OrderedDict[str, str]]) -> list[str]:
        raise NotImplementedError()

    def get_atoms_by_index(
        self,
        index_id: str,
        query: list[OrderedDict[str, str]],
        cursor: int = 0,
        chunk_size: int = 500,
    ) -> tuple[int, list[AtomT]]:
        raise NotImplementedError()

    def get_atoms_by_text_field(
        self,
        text_value: str,
        field: str | None = None,
        text_index_id: str | None = None,
    ) -> list[str]:
        raise NotImplementedError()

    def get_node_by_name_starting_with(self, node_type: str, startswith: str) -> list[str]:
        raise NotImplementedError()

    def _get_atom(self, handle: str) -> AtomT | None:
        return self.db.node.get(handle) or self._get_link(handle)
<<<<<<< HEAD
        # document = self.db.node.get(handle) or self._get_link(handle)
        # if document is None:
        #     return None
        # else:
        #     return copy.deepcopy(document)
=======
>>>>>>> 04d10a77

    def get_atom_type(self, handle: str) -> str | None:
        atom = node if (node := self.db.node.get(handle)) else self._get_link(handle)
        if atom:
            return atom.get(FieldNames.TYPE_NAME)
        return None

    def get_atom_as_dict(self, handle: str, arity: int | None = 0) -> dict[str, Any]:
        atom = self.db.node.get(handle)
        if atom is not None:
            return {
                "handle": atom[FieldNames.ID_HASH],
                "type": atom[FieldNames.TYPE_NAME],
                "name": atom[FieldNames.NODE_NAME],
            }
        atom = self._get_link(handle)
        if atom is not None:
            return {
                "handle": atom[FieldNames.ID_HASH],
                "type": atom[FieldNames.TYPE_NAME],
                "targets": self._build_targets_list(atom),
            }
        logger().error(f"Failed to retrieve atom for handle: {handle}. This link may not exist.")
        raise AtomDoesNotExist(
            message="Nonexistent atom",
            details=f"handle: {handle}",
        )

    def count_atoms(self, parameters: dict[str, Any] | None = None) -> dict[str, int]:
        node_count = len(self.db.node)
        link_count = len(self.db.link)
        atom_count = node_count + link_count
        return {
            "atom_count": atom_count,
            "node_count": node_count,
            "link_count": link_count,
        }

    def clear_database(self) -> None:
        self.named_type_table = {}
        self.all_named_types = set()
        self.db = Database()

    def add_node(self, node_params: NodeParamsT) -> NodeT | None:
        handle, node = self._build_node(node_params)
        self.db.node[handle] = node
        self._update_index(node)
        return node

    def add_link(self, link_params: LinkParamsT, toplevel: bool = True) -> LinkT | None:
        result = self._build_link(link_params, toplevel)
        if result is None:
            return None
        handle, link, _ = result
        self.db.link[handle] = link
        self._update_index(link)
        return link

    def reindex(
        self, pattern_index_templates: dict[str, list[dict[str, Any]]] | None = None
    ) -> None:
        raise NotImplementedError()

    def delete_atom(self, handle: str, **kwargs) -> None:
        node = self.db.node.pop(handle, None)

        if node:
            handles = self.db.incoming_set.pop(handle, None)
            if handles:
                for h in handles:
                    self._delete_link_and_update_index(h)
        else:
            try:
                self._delete_link_and_update_index(handle)
            except AtomDoesNotExist as ex:
                logger().error(
                    f"Failed to delete atom for handle: {handle}. "
                    f"This atom may not exist. - Details: {kwargs}"
                )
                ex.details = f"handle: {handle}"
                raise ex

    def create_field_index(
        self,
        atom_type: str,
        fields: list[str],
        named_type: str | None = None,
        composite_type: list[Any] | None = None,
        index_type: FieldIndexType | None = None,
    ) -> str:
        raise NotImplementedError()

    def bulk_insert(self, documents: list[AtomT]) -> None:
        try:
            for document in documents:
                handle = document[FieldNames.ID_HASH]
                if FieldNames.NODE_NAME in document:
                    self.db.node[handle] = document
                else:
                    self.db.link[handle] = document
                self._update_index(document)
        except Exception as e:  # pylint: disable=broad-except
            logger().error(f"Error bulk inserting documents: {str(e)}")

    def retrieve_all_atoms(self) -> list[AtomT]:
        try:
            return list(self.db.node.values()) + list(self.db.link.values())
        except Exception as e:
            logger().error(f"Error retrieving all atoms: {str(e)}")
            raise e

    def commit(self, **kwargs) -> None:
        raise NotImplementedError()<|MERGE_RESOLUTION|>--- conflicted
+++ resolved
@@ -8,10 +8,6 @@
     Database: A dataclass representing the structure of the in-memory database.
     InMemoryDB: A concrete implementation of the AtomDB interface using hashtables.
 """
-<<<<<<< HEAD
-# import copy
-=======
->>>>>>> 04d10a77
 from collections import OrderedDict
 from dataclasses import dataclass, field
 from typing import Any, Iterable
@@ -341,12 +337,6 @@
         Returns:
             list[Any]: A list of target handles extracted from the link document.
         """
-        # targets = []
-        # count = 0
-        # while (handle := link.get(f"key_{count}", None)) is not None:
-        #     targets.append(handle)
-        #     count += 1
-        # return targets
         return [
             handle
             for count in range(len(link))
@@ -636,14 +626,6 @@
 
     def _get_atom(self, handle: str) -> AtomT | None:
         return self.db.node.get(handle) or self._get_link(handle)
-<<<<<<< HEAD
-        # document = self.db.node.get(handle) or self._get_link(handle)
-        # if document is None:
-        #     return None
-        # else:
-        #     return copy.deepcopy(document)
-=======
->>>>>>> 04d10a77
 
     def get_atom_type(self, handle: str) -> str | None:
         atom = node if (node := self.db.node.get(handle)) else self._get_link(handle)
