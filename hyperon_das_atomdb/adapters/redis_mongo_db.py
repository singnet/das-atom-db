import os
import pickle
import sys
from enum import Enum
from typing import Any, Dict, Iterable, List, Optional, Tuple, Union

from pymongo import MongoClient
from pymongo.database import Database
from pymongo.errors import BulkWriteError
from redis import Redis
from redis.cluster import RedisCluster

from hyperon_das_atomdb.database import UNORDERED_LINK_TYPES, WILDCARD, AtomDB
from hyperon_das_atomdb.exceptions import (
    AtomDoesNotExist,
    ConnectionMongoDBException,
    InvalidOperationException,
    LinkDoesNotExist,
    NodeDoesNotExist,
)
from hyperon_das_atomdb.logger import logger
from hyperon_das_atomdb.utils.expression_hasher import ExpressionHasher

def _build_redis_key(prefix, key):
    return prefix + ":" + key


class MongoCollectionNames(str, Enum):
    NODES = 'nodes'
    ATOM_TYPES = 'atom_types'
    LINKS_ARITY_1 = 'links_1'
    LINKS_ARITY_2 = 'links_2'
    LINKS_ARITY_N = 'links_n'
    DAS_CONFIG = 'das_config'


class MongoFieldNames(str, Enum):
    NODE_NAME = 'name'
    TYPE_NAME = 'named_type'
    TYPE_NAME_HASH = 'named_type_hash'
    ID_HASH = '_id'
    TYPE = 'composite_type_hash'
    COMPOSITE_TYPE = 'composite_type'
    KEY_PREFIX = 'key'
    KEYS = 'keys'


class KeyPrefix(str, Enum):
    INCOMING_SET = 'incomming_set'
    OUTGOING_SET = 'outgoing_set'
    PATTERNS = 'patterns'
    TEMPLATES = 'templates'
    NAMED_ENTITIES = 'names'


class NodeDocuments:
    def __init__(self, collection) -> None:
        self.mongo_collection = collection
        self.cached_nodes = {}
        self.count = 0

    def add(self) -> None:
        self.count += 1

    def get(self, handle, default_value):
        mongo_filter = {MongoFieldNames.ID_HASH: handle}
        node = self.mongo_collection.find_one(mongo_filter)
        return node if node else default_value

    def size(self):
        return self.count

    def values(self):
        for document in self.mongo_collection.find():
            yield document


class _HashableDocument:
    def __init__(self, base: Dict[str, Any]):
        self.base = base

    def __hash__(self):
        return hash(self.base["_id"])

    def __str__(self):
        return str(self.base)


class RedisMongoDB(AtomDB):
    """A concrete implementation using Redis and Mongo database"""

    def __repr__(self) -> str:
        return "<Atom database RedisMongo>"  # pragma no cover

    def __init__(self, **kwargs: Optional[Dict[str, Any]]) -> None:
        """
        Initialize an instance of a custom class with Redis and MongoDB connections.
        """
        self.database_name = 'das'
        self._setup_databases(**kwargs)
        self.mongo_link_collection = {
            "1": self.mongo_db.get_collection(MongoCollectionNames.LINKS_ARITY_1),
            "2": self.mongo_db.get_collection(MongoCollectionNames.LINKS_ARITY_2),
            "N": self.mongo_db.get_collection(MongoCollectionNames.LINKS_ARITY_N),
        }
        self.mongo_nodes_collection = self.mongo_db.get_collection(MongoCollectionNames.NODES)
        self.mongo_types_collection = self.mongo_db.get_collection(MongoCollectionNames.ATOM_TYPES)
        self.all_mongo_collections = [
            (
                MongoCollectionNames.LINKS_ARITY_1,
                self.mongo_link_collection["1"],
            ),
            (
                MongoCollectionNames.LINKS_ARITY_2,
                self.mongo_link_collection["2"],
            ),
            (
                MongoCollectionNames.LINKS_ARITY_N,
                self.mongo_link_collection["N"],
            ),
            (MongoCollectionNames.NODES, self.mongo_nodes_collection),
            (MongoCollectionNames.ATOM_TYPES, self.mongo_types_collection),
        ]
        self.mongo_das_config_collection = None
        self.wildcard_hash = ExpressionHasher._compute_hash(WILDCARD)
        self.named_type_hash = {}
        self.named_type_hash_reverse = {}
        self.typedef_mark_hash = ExpressionHasher._compute_hash(":")
        self.typedef_base_type_hash = ExpressionHasher._compute_hash("Type")
        self.typedef_composite_type_hash = ExpressionHasher.composite_hash(
            [
                self.typedef_mark_hash,
                self.typedef_base_type_hash,
                self.typedef_base_type_hash,
            ]
        )
        self.use_targets = [KeyPrefix.PATTERNS, KeyPrefix.TEMPLATES]
        self.mongo_bulk_insertion_buffer = {
            collection_name: tuple([collection, set()])
            for collection_name, collection in self.all_mongo_collections
        }
        self.mongo_bulk_insertion_limit = 100000
        self.max_mongo_db_document_size = 16000000
<<<<<<< HEAD
        logger().info("Prefetching data")
        self.prefetch()
        self._setup_indexes()
=======
>>>>>>> 4ba20632
        logger().info("Database setup finished")

    def _setup_databases(
        self,
        mongo_hostname='localhost',
        mongo_port=27017,
        mongo_username='mongo',
        mongo_password='mongo',
        mongo_tls_ca_file=None,
        redis_hostname='localhost',
        redis_port=6379,
        redis_username=None,
        redis_password=None,
        redis_cluster=True,
        redis_ssl=True,
        **kwargs,
    ) -> None:
        self.mongo_db = self._connection_mongo_db(
            mongo_hostname,
            mongo_port,
            mongo_username,
            mongo_password,
            mongo_tls_ca_file,
        )
        self.redis = self._connection_redis(
            redis_hostname,
            redis_port,
            redis_username,
            redis_password,
            redis_cluster,
            redis_ssl,
        )

    def _connection_mongo_db(
        self,
        mongo_hostname,
        mongo_port,
        mongo_username,
        mongo_password,
        mongo_tls_ca_file,
    ) -> Database:
        message = f"Connecting to MongoDB at {mongo_username}:{mongo_password}@{mongo_hostname}:{mongo_port}"
        if mongo_tls_ca_file:
            message += f"?tls=true&tlsCAFile={mongo_tls_ca_file}"
        logger().info(message)
        try:
            if mongo_tls_ca_file:
                self.mongo_db = MongoClient(
                    f"mongodb://{mongo_username}:{mongo_password}@{mongo_hostname}:{mongo_port}?tls=true&tlsCAFile={mongo_tls_ca_file}&replicaSet=rs0&readPreference=secondaryPreferred&retryWrites=false"
                )[
                    self.database_name
                ]  # aws
            else:
                self.mongo_db = MongoClient(
                    f"mongodb://{mongo_username}:{mongo_password}@{mongo_hostname}:{mongo_port}"
                )[self.database_name]
            return self.mongo_db
        except ValueError as e:
            raise ConnectionMongoDBException(message="error creating a MongoClient", details=str(e))

    def _connection_redis(
        self,
        redis_hostname,
        redis_port,
        redis_username,
        redis_password,
        redis_cluster,
        redis_ssl,
    ) -> Redis:
        redis_type = 'Redis cluster' if redis_cluster else 'Standalone Redis'

        message = f"Connecting to {redis_type} at {redis_username}:{redis_password}@{redis_hostname}:{redis_port}. ssl: {redis_ssl}"

        logger().info(message)

        redis_connection = {
            "host": redis_hostname,
            "port": redis_port,
            "decode_responses": False,
            "ssl": redis_ssl,
        }

        if redis_password and redis_username:
            redis_connection["password"] = redis_password
            redis_connection["username"] = redis_username

        if redis_cluster:
            self.redis = RedisCluster(**redis_connection)
        else:
            self.redis = Redis(**redis_connection)

        return self.redis

    def _setup_indexes(self):
        self.default_pattern_index_templates = []
        for named_type in [True, False]:
            for pos0 in [True, False]:
                for pos1 in [True, False]:
                    for pos2 in [True, False]:
                        if named_type and pos0 and pos1 and pos2:
                            # not a pattern but an actual atom
                            continue
                        template = {}
                        template[MongoFieldNames.TYPE_NAME] = named_type
                        template["selected_positions"] = []
                        if pos0:
                            template["selected_positions"].append(0)
                        if pos1:
                            template["selected_positions"].append(1)
                        if pos2:
                            template["selected_positions"].append(2)
                        self.default_pattern_index_templates.append(template)
        if MongoCollectionNames.DAS_CONFIG in self.mongo_db.list_collection_names():
            self.pattern_index_templates = self.mongo_das_config_collection.find_one({"_id": "pattern_index_templates"})["templates"]
        else:
            self.pattern_index_templates = None

    def _get_atom_type_hash(self, atom_type):
        # TODO: implement a proper mongo collection to atom types so instead
        #      of this lazy hashmap, we should load the hashmap during prefetch
        named_type_hash = self.named_type_hash.get(atom_type, None)
        if named_type_hash is None:
            named_type_hash = ExpressionHasher.named_type_hash(atom_type)
            self.named_type_hash[atom_type] = named_type_hash
            self.named_type_hash_reverse[named_type_hash] = atom_type
        return named_type_hash

    def _retrieve_mongo_document(self, handle: str, arity=-1) -> dict:
        mongo_filter = {MongoFieldNames.ID_HASH: handle}
        if arity >= 0:
            if arity == 0:
                return self.mongo_nodes_collection.find_one(mongo_filter)
            elif arity == 2:
                return self.mongo_link_collection["2"].find_one(mongo_filter)
            elif arity == 1:
                return self.mongo_link_collection["1"].find_one(mongo_filter)
            else:
                return self.mongo_link_collection["N"].find_one(mongo_filter)
        # The order of keys in search is important. Greater to smallest
        # probability of proper arity
        document = self.mongo_nodes_collection.find_one(mongo_filter)
        if document:
            return document
        for collection in [self.mongo_link_collection[key] for key in ["2", "1", "N"]]:
            document = collection.find_one(mongo_filter)
            if document:
                return document
        return None

    def _retrieve_key_value(self, prefix: str, key: str) -> List[str]:
        members = self.redis.smembers(_build_redis_key(prefix, key))
        if prefix in self.use_targets:
            return [pickle.loads(t) for t in members]
        else:
            return [*members]

    def _build_named_type_hash_template(self, template: Union[str, List[Any]]) -> List[Any]:
        if isinstance(template, str):
            return self._get_atom_type_hash(template)
        else:
            answer = []
            for element in template:
                v = self._build_named_type_hash_template(element)
                answer.append(v)
            return answer

    def _build_named_type_template(self, template: Union[str, List[Any]]) -> List[Any]:
        if isinstance(template, str):
            ret = self.named_type_hash_reverse.get(template, None)
            return ret
        else:
            answer = []
            for element in template:
                v = self._build_named_type_template(element)
                answer.append(v)
            return answer

    def _get_mongo_document_keys(self, document: Dict) -> List[str]:
        answer = document.get(MongoFieldNames.KEYS, None)
        if answer is not None:
            return answer
        answer = []
        index = 0
        while True:
            key = document.get(f"{MongoFieldNames.KEY_PREFIX.value}_{index}", None)
            if key is None:
                return answer
            else:
                answer.append(key)
            index += 1

    def _filter_non_toplevel(self, matches: list) -> list:
        if isinstance(matches[0], list):
            matches = matches[0]
        matches_toplevel_only = []
        for match in matches:
            link_handle = match[0]
            link = self._retrieve_mongo_document(link_handle, len(match[-1]))
            if link['is_toplevel']:
                matches_toplevel_only.append(match)
        return matches_toplevel_only

    def get_node_handle(self, node_type: str, node_name: str) -> str:
        node_handle = self.node_handle(node_type, node_name)
        document = self._retrieve_mongo_document(node_handle, 0)
        if document is not None:
            return document[MongoFieldNames.ID_HASH]
        else:
            raise NodeDoesNotExist(
                message="This node does not exist",
                details=f"{node_type}:{node_name}",
            )

    def get_node_name(self, node_handle: str) -> str:
        answer = self._retrieve_key_value(KeyPrefix.NAMED_ENTITIES, node_handle)
        if not answer:
            raise ValueError(f"Invalid handle: {node_handle}")
        return answer[0].decode()

    def get_node_type(self, node_handle: str) -> str:
        document = self.get_atom(node_handle)
        return document[MongoFieldNames.TYPE_NAME]

    def get_matched_node_name(self, node_type: str, substring: str) -> str:
        node_type_hash = self._get_atom_type_hash(node_type)
        mongo_filter = {
            MongoFieldNames.TYPE: node_type_hash,
            MongoFieldNames.NODE_NAME: {'$regex': substring},
        }
        return [
            document[MongoFieldNames.ID_HASH]
            for document in self.mongo_nodes_collection.find(mongo_filter)
        ]

    def get_all_nodes(self, node_type: str, names: bool = False) -> List[str]:
        if names:
            return [
                document[MongoFieldNames.NODE_NAME]
                for document in self.mongo_nodes_collection.find({
                    MongoFieldNames.TYPE_NAME: node_type
                })
            ]
        else:
            return [
                document[MongoFieldNames.ID_HASH]
                for document in self.mongo_nodes_collection.find({
                    MongoFieldNames.TYPE_NAME: node_type
                })
            ]

    def get_link_handle(self, link_type: str, target_handles: List[str]) -> str:
        link_handle = self.link_handle(link_type, target_handles)
        document = self._retrieve_mongo_document(link_handle, len(target_handles))
        if document is not None:
            return document[MongoFieldNames.ID_HASH]
        else:
            raise LinkDoesNotExist(
                message="This link does not exist",
                details=f"{link_type}:{target_handles}",
            )

    def get_link_targets(self, link_handle: str) -> List[str]:
        answer = self._retrieve_key_value(KeyPrefix.OUTGOING_SET, link_handle)
        if not answer:
            raise ValueError(f"Invalid handle: {link_handle}")
        return [h.decode() for h in answer]

    def is_ordered(self, link_handle: str) -> bool:
        document = self._retrieve_mongo_document(link_handle)
        if document is None:
            raise ValueError(f"Invalid handle: {link_handle}")
        return True

    def get_matched_links(
        self,
        link_type: str,
        target_handles: List[str],
        extra_parameters: Optional[Dict[str, Any]] = None,
    ):
        if link_type != WILDCARD and WILDCARD not in target_handles:
            try:
                link_handle = self.get_link_handle(link_type, target_handles)
                document = self._retrieve_mongo_document(link_handle, len(target_handles))
                return [link_handle] if document else []
            except ValueError:
                return []

        if link_type == WILDCARD:
            link_type_hash = WILDCARD
        else:
            link_type_hash = self._get_atom_type_hash(link_type)

        if link_type_hash is None:
            return []

        if link_type in UNORDERED_LINK_TYPES:
            target_handles = sorted(target_handles)

        pattern_hash = ExpressionHasher.composite_hash([link_type_hash, *target_handles])

        patterns_matched = self._retrieve_key_value(KeyPrefix.PATTERNS, pattern_hash)

        if len(patterns_matched) > 0:
            if extra_parameters and extra_parameters.get("toplevel_only"):
                return self._filter_non_toplevel(patterns_matched)

        return patterns_matched

    def get_incoming_links(
        self, atom_handle: str, handles_only: bool = False
    ) -> List[Dict[str, Any]]:
        answer = self._retrieve_key_value(KeyPrefix.INCOMING_SET, atom_handle)

        if not answer:
            return []

        links = [h.decode() for h in answer]

        if handles_only:
            return links

        links_document = []
        for handle in links:
            document_atom = self.get_atom(handle, targets_type=True, targets_document=True)
            links_document.append(document_atom)

        return links_document

    def get_matched_type_template(
        self,
        template: List[Any],
        extra_parameters: Optional[Dict[str, Any]] = None,
    ) -> List[str]:
        try:
            template = self._build_named_type_hash_template(template)
            template_hash = ExpressionHasher.composite_hash(template)
            templates_matched = self._retrieve_key_value(KeyPrefix.TEMPLATES, template_hash)
            if len(templates_matched) > 0:
                if extra_parameters and extra_parameters.get("toplevel_only"):
                    return self._filter_non_toplevel(templates_matched)
            return templates_matched
        except Exception as exception:
            raise ValueError(str(exception))

    def get_matched_type(
        self, link_type: str, extra_parameters: Optional[Dict[str, Any]] = None
    ) -> List[str]:
        named_type_hash = self._get_atom_type_hash(link_type)
        templates_matched = self._retrieve_key_value(KeyPrefix.TEMPLATES, named_type_hash)
        if len(templates_matched) > 0:
            if extra_parameters and extra_parameters.get("toplevel_only"):
                return self._filter_non_toplevel(templates_matched)
        return templates_matched

    def get_link_type(self, link_handle: str) -> str:
        document = self.get_atom(link_handle)
        return document[MongoFieldNames.TYPE_NAME]

    def get_atom(self, handle: str, **kwargs) -> Dict[str, Any]:
        document = self._retrieve_mongo_document(handle)
        if document:
            atom = self._convert_atom_format(document, **kwargs)
            return atom
        else:
            raise AtomDoesNotExist(
                message='This atom does not exist',
                details=f'handle: {handle}',
            )

    def get_atom_type(self, handle: str) -> str:
        atom = self._retrieve_mongo_document(handle)
        if atom is not None:
            return atom['named_type']

    def get_atom_as_dict(self, handle, arity=-1) -> dict:
        answer = {}
        document = self._retrieve_mongo_document(handle, arity)
        if document:
            answer["handle"] = document[MongoFieldNames.ID_HASH]
            answer["type"] = document[MongoFieldNames.TYPE_NAME]
            answer["template"] = self._build_named_type_template(
                document[MongoFieldNames.COMPOSITE_TYPE]
            )
            answer["targets"] = self._get_mongo_document_keys(document)
        return answer

    def count_atoms(self) -> Tuple[int, int]:
        node_count = self.mongo_nodes_collection.estimated_document_count()
        link_count = 0
        for collection in self.mongo_link_collection.values():
            link_count += collection.estimated_document_count()
        return (node_count, link_count)

    def clear_database(self) -> None:
        """
        from the connected MongoDB and Redis databases.

        This method drops all collections in the MongoDB database and flushes
        all data from the Redis cache, effectively wiping the databases clean.
        """
        collections = self.mongo_db.list_collection_names()

        for collection in collections:
            self.mongo_db[collection].drop()

        self.redis.flushall()

    def commit(self) -> None:
        added_links = []
        id_tag = MongoFieldNames.ID_HASH
        for key, (
            collection,
            buffer,
        ) in self.mongo_bulk_insertion_buffer.items():
            if buffer:
                documents = [d.base for d in buffer]
                for document in documents:
                    collection.replace_one({id_tag: document[id_tag]}, document, upsert=True)
                if key == MongoCollectionNames.NODES:
                    self._update_node_index(documents)
                elif key == MongoCollectionNames.ATOM_TYPES:
                    raise InvalidOperationException
                else:
                    self._update_link_index(documents)

    def add_node(self, node_params: Dict[str, Any]) -> Dict[str, Any]:
        handle, node = self._add_node(node_params)
        if sys.getsizeof(node_params['name']) < self.max_mongo_db_document_size:
            _, buffer = self.mongo_bulk_insertion_buffer[MongoCollectionNames.NODES]
            buffer.add(_HashableDocument(node))
            if len(buffer) >= self.mongo_bulk_insertion_limit:
                self.commit()
            return node
        else:
            logger().warn("Discarding atom whose name is too large: {node_name}")

    def add_link(self, link_params: Dict[str, Any], toplevel: bool = True) -> Dict[str, Any]:
        handle, link, targets = self._add_link(link_params, toplevel)
        arity = len(targets)
        if arity == 1:
            collection_name = MongoCollectionNames.LINKS_ARITY_1
        elif arity == 2:
            collection_name = MongoCollectionNames.LINKS_ARITY_2
        else:
            collection_name = MongoCollectionNames.LINKS_ARITY_N
        _, buffer = self.mongo_bulk_insertion_buffer[collection_name]
        buffer.add(_HashableDocument(link))
        if len(buffer) >= self.mongo_bulk_insertion_limit:
            self.commit()
        return link

    def _apply_index_template(
        template: Dict[str, Any], 
        named_type: str, 
        targets: List[str],
        arity) -> List[List[str]]:

        key = []
        key = [WILDCARD] if template[MongoFieldNames.TYPE_NAME] else [named_type]
        target_selected_pos = template["selected_positions"]
        for cursor in range(arity):
            key.append(WILDCARD if cursor in target_selected_pos else targets[cursor])
        return _build_redis_key(KeyPrefix.PATTERNS, ExpressionHasher.composite_hash(key))

    def _update_node_index(self, documents: Iterable[Dict[str, any]]) -> None:
        for document in documents:
<<<<<<< HEAD
            handle = document[MongoFieldNames.ID_HASH]
            node_name = document[MongoFieldNames.NODE_NAME]
            self.node_documents.add(handle, document)
=======
            handle = document["_id"]
            node_name = document["name"]
>>>>>>> 4ba20632
            key = _build_redis_key(KeyPrefix.NAMED_ENTITIES, handle)
            self.redis.sadd(key, node_name)

    def _update_link_index(self, documents: Iterable[Dict[str, any]]) -> None:
        incoming_buffer = {}
        for document in documents:
            handle = document[MongoFieldNames.ID_HASH]
            targets = self._get_mongo_document_keys(document)
            named_type = document[MongoFieldNames.TYPE_NAME]
            named_type_hash = document[MongoFieldNames.TYPE_NAME_HASH]
            key = _build_redis_key(KeyPrefix.OUTGOING_SET, handle)
            self.redis.sadd(key, *targets)
            for target in targets:
                buffer = incoming_buffer.get(target, None)
                if buffer is None:
                    buffer = []
                    incoming_buffer[target] = buffer
                buffer.append(handle)
            value = [pickle.dumps(v) for v in [handle,  *targets]]
            for type_hash in [MongoFieldNames.TYPE, MongoFieldNames.TYPE_NAME_HASH]:
                key = _build_redis_key(KeyPrefix.TEMPLATES, document[type_hash])
                self.redis.sadd(key, *value)
            if self.pattern_index_templates:
                index_templates = self.pattern_index_templates.get(named_type, [])
            else:
                index_templates = self.default_pattern_index_templates
            for template in index_templates:
                key = self._apply_index_template(template, named_type_hash, targets, arity)
                self.redis.sadd(key, *value)
        for handle in incoming_buffer:
            key = _build_redis_key(KeyPrefix.INCOMING_SET, handle)
            self.redis.sadd(key, *incoming_buffer[handle])<|MERGE_RESOLUTION|>--- conflicted
+++ resolved
@@ -1,4 +1,3 @@
-import os
 import pickle
 import sys
 from enum import Enum
@@ -20,6 +19,7 @@
 )
 from hyperon_das_atomdb.logger import logger
 from hyperon_das_atomdb.utils.expression_hasher import ExpressionHasher
+
 
 def _build_redis_key(prefix, key):
     return prefix + ":" + key
@@ -141,12 +141,9 @@
         }
         self.mongo_bulk_insertion_limit = 100000
         self.max_mongo_db_document_size = 16000000
-<<<<<<< HEAD
         logger().info("Prefetching data")
         self.prefetch()
         self._setup_indexes()
-=======
->>>>>>> 4ba20632
         logger().info("Database setup finished")
 
     def _setup_databases(
@@ -382,6 +379,9 @@
         ]
 
     def get_all_nodes(self, node_type: str, names: bool = False) -> List[str]:
+        node_type_hash = self._get_atom_type_hash(node_type)
+        if node_type_hash is None:
+            raise ValueError(f'Invalid node type: {node_type}')
         if names:
             return [
                 document[MongoFieldNames.NODE_NAME]
@@ -554,9 +554,34 @@
 
         self.redis.flushall()
 
+    def prefetch(self) -> None:
+        self.named_type_hash = {}
+        self.named_type_hash_reverse = {}
+        self.named_types = {}
+        self.symbol_hash = {}
+        self.parent_type = {}
+        self.terminal_hash = {}
+        self.link_type_cache = {}
+        self.node_type_cache = {}
+        self.node_documents = NodeDocuments(self.mongo_nodes_collection)
+        self.node_documents.count = self.mongo_nodes_collection.count_documents({})
+
+        for document in self.mongo_types_collection.find():
+            hash_id = document[MongoFieldNames.ID_HASH]
+            named_type = document[MongoFieldNames.TYPE_NAME]
+            named_type_hash = document[MongoFieldNames.TYPE_NAME_HASH]
+            composite_type_hash = document[MongoFieldNames.TYPE]
+            type_document = self.mongo_types_collection.find_one(
+                {MongoFieldNames.ID_HASH: composite_type_hash}
+            )
+            self.named_type_hash[named_type] = named_type_hash
+            self.named_type_hash_reverse[named_type_hash] = named_type
+            if type_document is not None:
+                self.named_types[named_type] = type_document[MongoFieldNames.TYPE_NAME]
+                self.parent_type[named_type_hash] = type_document[MongoFieldNames.TYPE_NAME_HASH]
+            self.symbol_hash[named_type] = hash_id
+
     def commit(self) -> None:
-        added_links = []
-        id_tag = MongoFieldNames.ID_HASH
         for key, (
             collection,
             buffer,
@@ -613,14 +638,9 @@
 
     def _update_node_index(self, documents: Iterable[Dict[str, any]]) -> None:
         for document in documents:
-<<<<<<< HEAD
             handle = document[MongoFieldNames.ID_HASH]
             node_name = document[MongoFieldNames.NODE_NAME]
             self.node_documents.add(handle, document)
-=======
-            handle = document["_id"]
-            node_name = document["name"]
->>>>>>> 4ba20632
             key = _build_redis_key(KeyPrefix.NAMED_ENTITIES, handle)
             self.redis.sadd(key, node_name)
 
