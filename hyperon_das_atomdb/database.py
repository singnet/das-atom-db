"""
This module defines the abstract base class for Atom databases and provides various
utility methods for managing nodes and links.

The AtomDB class includes methods for adding, deleting, and retrieving nodes and links,
as well as methods for querying the database by different criteria. It also supports
indexing and pattern matching for efficient querying.

Classes:
    AtomDB: An abstract base class for Atom databases, providing a common interface
        for different implementations.
    FieldNames: An enumeration of field names used in the database.
    FieldIndexType: An enumeration of index types used in the database.

Constants:
    WILDCARD: A constant representing a wildcard character.
    UNORDERED_LINK_TYPES: A list of unordered link types.

Type Aliases:
    IncomingLinksT: A type alias for incoming links.
"""

import re
from abc import ABC, abstractmethod
from collections import OrderedDict
from enum import Enum
from typing import Any, TypeAlias

from hyperon_das_atomdb.exceptions import AddLinkException, AddNodeException, AtomDoesNotExist
from hyperon_das_atomdb.utils.expression_hasher import ExpressionHasher

WILDCARD = '*'
UNORDERED_LINK_TYPES = []

IncomingLinksT: TypeAlias = (  # pylint: disable=invalid-name
    str | dict[str, Any] | tuple[dict[str, Any], list[Any]]
)


class FieldNames(str, Enum):
    """Enumeration of field names used in the AtomDB."""

    ID_HASH = '_id'
    COMPOSITE_TYPE = 'composite_type'
    COMPOSITE_TYPE_HASH = 'composite_type_hash'
    NODE_NAME = 'name'
    TYPE_NAME = 'named_type'
    TYPE_NAME_HASH = 'named_type_hash'
    KEY_PREFIX = 'key'
    KEYS = 'keys'
    IS_TOPLEVEL = 'is_toplevel'


class FieldIndexType(str, Enum):
    """Enumeration of index types used in the AtomDB."""

    BINARY_TREE = 'binary_tree'
    TOKEN_INVERTED_LIST = 'token_inverted_list'


class AtomDB(ABC):
    """
    Abstract class for Atom databases.
    """

    key_pattern = re.compile(r"key_\d+")

    def __repr__(self) -> str:
        """
        Magic method for string representation of the class.
        Returns a string representation of the AtomDB class.
        """
        return "<Atom database abstract class>"  # pragma no cover

    @staticmethod
    def node_handle(node_type: str, node_name: str) -> str:
        """
        Generate a unique handle for a node based on its type and name.

        Args:
            node_type (str): The type of the node.
            node_name (str): The name of the node.

        Returns:
            str: A unique handle for the node.
        """
        return ExpressionHasher.terminal_hash(node_type, node_name)

    @staticmethod
    def link_handle(link_type: str, target_handles: list[str]) -> str:
        """
        Generate a unique handle for a link based on its type and target handles.

        Args:
            link_type (str): The type of the link.
            target_handles (list[str]): A list of target handles for the link.

        Returns:
            str: A unique handle for the link.
        """
        named_type_hash = ExpressionHasher.named_type_hash(link_type)
        return ExpressionHasher.expression_hash(named_type_hash, target_handles)

    def _transform_to_target_format(
        self, document: dict[str, Any], **kwargs
    ) -> (
        dict[str, Any]
        | tuple[
            dict[str, Any],
            list[
                dict[str, Any]
                | tuple[dict[str, Any], list[dict[str, Any]]]
                | tuple[dict[str, Any], list[tuple[dict[Any, Any], list[Any]]]]
<<<<<<< HEAD
            ]
        ]  # TODO(angelo,andre): simplify this return type
    ):
=======
            ],
        ]  # TODO(angelo,andre): simplify this return type
    ):
        """
        Transform a document to the target format.

        Args:
            document (dict[str, Any]): The document to transform.
            **kwargs: Additional keyword arguments for transformation options.

        Returns:
            dict[str, Any] | tuple[dict[str, Any], list[dict[str, Any]] |
            tuple[dict[str, Any], list[tuple[dict[Any, Any], list[Any]]]]:
            The transformed document in the target format. If 'targets_document'
            is True, returns a tuple with the document and its targets. If
            'deep_representation' is True, returns a deep representation of the
            document and its targets.
        """
>>>>>>> eac7852d
        answer = {'handle': document['_id'], 'type': document['named_type']}

        for key, value in document.items():
            if key == '_id':
                continue
            if re.search(AtomDB.key_pattern, key):
                answer.setdefault('targets', []).append(value)
            else:
                answer[key] = value

        if kwargs.get('targets_document', False):
            targets_document = [self.get_atom(target) for target in answer['targets']]
            return answer, targets_document
<<<<<<< HEAD
=======
        elif kwargs.get('deep_representation', False):

            def _recursive_targets(targets, **_kwargs):
                return [self.get_atom(target, **_kwargs) for target in targets]
>>>>>>> eac7852d

        if kwargs.get('deep_representation', False):
            if 'targets' in answer:
                deep_targets = [self.get_atom(target, **kwargs) for target in answer['targets']]
                answer['targets'] = deep_targets
            return answer

        return answer

    # _recursive_link_split is not called anywhere in the code and
    # self._recursive_link_handle is not defined in the class
    # TODO(angelo,andre): remove this method or implement self._recursive_link_handle?
    # def _recursive_link_split(self, params: dict[str, Any]) -> tuple[str, Any]:
    #     name = params.get('name')
    #     atom_type = params['type']
    #     if name:
    #         return self.node_handle(atom_type, name), atom_type
    #     targets, composite_type = [
    #         self._recursive_link_handle(target) for target in params['target']
    #     ]
    #     composite_type.insert(0, atom_type)
    #     return self.link_handle(atom_type, targets), composite_type

    def _add_node(self, node_params: dict[str, Any]) -> tuple[str, dict[str, Any]]:
<<<<<<< HEAD
=======
        """
        Add a node to the database with the specified parameters.

        Args:
            node_params (dict[str, Any]): A dictionary containing node parameters.
                It should have the following keys:
                - 'type': The type of the node.
                - 'name': The name of the node.

        Returns:
            tuple[str, dict[str, Any]]: A tuple containing the handle of the node
            and the node dictionary.

        Raises:
            AddNodeException: If the 'type' or 'name' fields are missing in
            node_params.
        """
>>>>>>> eac7852d
        reserved_parameters = ['handle', '_id', 'composite_type_hash', 'named_type']

        valid_params = {
            key: value for key, value in node_params.items() if key not in reserved_parameters
        }

        node_type = valid_params.get('type')
        node_name = valid_params.get('name')

        if node_type is None or node_name is None:
            raise AddNodeException(
                message='The "name" and "type" fields must be sent',
                details=f"{valid_params=}",
            )

        handle = self.node_handle(node_type, node_name)

        node = {
            FieldNames.ID_HASH: handle,
            FieldNames.COMPOSITE_TYPE_HASH: ExpressionHasher.named_type_hash(node_type),
            FieldNames.NODE_NAME: node_name,
            FieldNames.TYPE_NAME: node_type,
        }

        node.update(valid_params)
        node.pop('type')

        return handle, node

    def _add_link(
        self, link_params: dict[str, Any], toplevel: bool = True
    ) -> tuple[str, dict[str, Any], list[str]]:
<<<<<<< HEAD
=======
        """
        Add a link to the database with the specified parameters.

        Args:
            link_params (dict[str, Any]): A dictionary containing link parameters.
                It should have the following keys:
                - 'type': The type of the link.
                - 'targets': A list of target elements.
            toplevel (bool): A boolean flag to indicate toplevel links, i.e., links
                which are not nested inside other links. Defaults to True.

        Returns:
            tuple[str, dict[str, Any], list[str]]: A tuple containing the handle of
            the link, the link dictionary, and a list of target hashes.

        Raises:
            AddLinkException: If the 'type' or 'targets' fields are missing in
            link_params.
        """
>>>>>>> eac7852d
        reserved_parameters = [
            'handle',
            '_id',
            'composite_type_hash',
            'composite_type',
            'is_toplevel',
            'named_type',
            'named_type_hash',
            'key_n',
        ]

        valid_params = {
            key: value
            for key, value in link_params.items()
            if key not in reserved_parameters and not re.search(AtomDB.key_pattern, key)
        }

        link_type = valid_params.get('type')
        targets = valid_params.get('targets')

        if link_type is None or targets is None:
            raise AddLinkException(
                message='The "type" and "targets" fields must be sent',
                details=f"{valid_params=}",
            )

        link_type_hash = ExpressionHasher.named_type_hash(link_type)
        targets_hash = []
        composite_type = [link_type_hash]
        composite_type_hash = [link_type_hash]

        for target in targets:
            if not isinstance(target, dict):
                raise ValueError('The target must be a dictionary')
            if 'targets' not in target:
                atom = self.add_node(target)
                atom_hash = atom['composite_type_hash']
                composite_type.append(atom_hash)
            else:
                atom = self.add_link(target, toplevel=False)
                atom_hash = atom['composite_type_hash']
                composite_type.append(atom['composite_type'])
            composite_type_hash.append(atom_hash)
            targets_hash.append(atom['_id'])

        handle = ExpressionHasher.expression_hash(link_type_hash, targets_hash)

        link = {
            FieldNames.ID_HASH: handle,
            FieldNames.COMPOSITE_TYPE_HASH: ExpressionHasher.composite_hash(composite_type_hash),
            FieldNames.IS_TOPLEVEL: toplevel,
            FieldNames.COMPOSITE_TYPE: composite_type,
            FieldNames.TYPE_NAME: link_type,
            FieldNames.TYPE_NAME_HASH: link_type_hash,
        }

        for item in range(len(targets)):
            link[f'key_{item}'] = targets_hash[item]

        link.update(valid_params)
        link.pop('type')
        link.pop('targets')

        return handle, link, targets_hash

    def node_exists(self, node_type: str, node_name: str) -> bool:
        """
        Check if a node with the specified type and name exists in the database.

        Args:
            node_type (str): The node type.
            node_name (str): The node name.

        Returns:
            bool: True if the node exists, False otherwise.
        """
        try:
            self.get_node_handle(node_type, node_name)
            return True
        except AtomDoesNotExist:
            return False

    def link_exists(self, link_type: str, target_handles: list[str]) -> bool:
        """
        Check if a link with the specified type and targets exists in the database.

        Args:
            link_type (str): The link type.
            target_handles (list[str]): A list of link target identifiers.

        Returns:
            bool: True if the link exists, False otherwise.
        """
        try:
            self.get_link_handle(link_type, target_handles)
            return True
        except AtomDoesNotExist:
            return False

    @abstractmethod
    def get_node_handle(self, node_type: str, node_name: str) -> str:
        """
        Get the handle of the node with the specified type and name.

        Args:
            node_type (str): The node type.
            node_name (str): The node name.

        Returns:
            str: The node handle.
        """

    @abstractmethod
    def get_node_name(self, node_handle: str) -> str:
        """
        Get the name of the node with the specified handle.

        Args:
            node_handle (str): The node handle.

        Returns:
            str: The node name.
        """

    @abstractmethod
    def get_node_type(self, node_handle: str) -> str:
        """
        Get the type of the node with the specified handle.

        Args:
            node_handle (str): The node handle.

        Returns:
            str: The node type.
        """

    @abstractmethod
    def get_node_by_name(self, node_type: str, substring: str) -> str:
        """
        Get the name of a node of the specified type containing the given substring.

        Args:
            node_type (str): The node type.
            substring (str): The substring to search for in node names.

        Returns:
            str: The name of the matching node.
        """

    @abstractmethod
    def get_atoms_by_field(self, query: list[OrderedDict[str, str]]) -> list[str]:
        """
        Query the database by field and value, the performance is improved if the database already
        have indexes created for the fields, check 'create_field_index' to create indexes.
        Ordering the fields as the index previously created can improve performance.

        Args:
            query (list[dict[str, str]]): list of dicts containing 'field' and 'value' keys

        Returns:
            list[str]: list of node IDs
        """

    @abstractmethod
    def get_atoms_by_index(
        self,
        index_id: str,
        query: list[OrderedDict[str, str]],
        cursor: int | None = 0,
        chunk_size: int | None = 500,
    ) -> list[str]:
        """
        Queries the database to return all atoms matching a specific index ID, filtering
        the results based on the provided query dictionary. This method is useful for
        efficiently retrieving atoms that match certain criteria, especially when the
        database has been indexed using the `create_field_index` function.

        Args:
            index_id (str): The ID of the index to query against. This index should have
                been created previously using the `create_field_index` method.
            query (list[OrderedDict[str, str]]): A list of ordered dictionaries, each
                containing a "field" and "value" key, representing the criteria for
                filtering atoms.
<<<<<<< HEAD
            cursor (Optional[int]): An optional cursor indicating the starting point
                within the result set from which to return atoms. This can be used for
                pagination or to resume a previous query. If not provided, the query
                starts from the beginning.
            chunk_size (Optional[int]): An optional size indicating the maximum number
=======
            cursor (int | None): An optional cursor indicating the starting point
                within the result set from which to return atoms. This can be used for
                pagination or to resume a previous query. If not provided, the query
                starts from the beginning.
            chunk_size (int | None): An optional size indicating the maximum number
>>>>>>> eac7852d
                of atom IDs to return in one response. Useful for controlling response
                size and managing large datasets. If not provided, a default value is
                used.

        Returns:
            list[str]: A list of atom IDs that match the query criteria, filtered by the
                specified index. The atoms are returned as a list of their unique
                identifiers (IDs).

        Note:
            The `cursor` and `chunk_size` parameters are particularly useful for handling
            large datasets by allowing the retrieval of results in manageable chunks
            rather than all at once.
        """

    @abstractmethod
    def get_atoms_by_text_field(
        self,
        text_value: str,
        field: str | None = None,
        text_index_id: str | None = None,
    ) -> list[str]:
        """
        Query the database by a text field, use the text_value arg to query using an existing text
        index (text_index_id is optional), if a TOKEN_INVERTED_LIST type of index wasn't previously
<<<<<<< HEAD
        created the field arg must be provided or it will raise an Exception.
        When 'text_value' and 'field' value are provided, it will defaults to a regex search,
=======
        created the field arg must be provided, or it will raise an Exception.
        When 'text_value' and 'field' value are provided, it will default to a regex search,
>>>>>>> eac7852d
        creating an index to the field can improve the performance.

        Args:
            text_value (str): Value to search for, if only this argument is provided it will use
                a TOKEN_INVERTED_LIST index in the search
            field (str | None): Field to be used to search, if this argument is provided
                it will not use TOKEN_INVERTED_LIST in the search
            text_index_id (str | None): TOKEN_INVERTED_LIST index id to search for


        Returns:
            list[str]: list of node IDs ordered by the closest match
        """

    @abstractmethod
    def get_node_by_name_starting_with(self, node_type: str, startswith: str) -> list[str]:
        """
        Query the database by node name starting with 'startswith' value, this query is indexed
        and the performance is improved by searching only the index that starts with the
        requested value.

        Args:
            node_type (str): _description_
            startswith (str): _description_

        Returns:
            list[str]: list of node IDs
        """

    @abstractmethod
    def get_all_nodes(self, node_type: str, names: bool = False) -> list[str]:
        """
        Get all nodes of a specific type.

        Args:
            node_type (str): The node type.
            names (bool): If True, return node names instead of handles. Default is False.

        Returns:
            list[str]: A list of node handles or names, depending on the value of 'names'.
        """

    @abstractmethod
    def get_all_links(self, link_type: str, **kwargs) -> list[str] | tuple[int, list[str]]:
        """
        Get all links of a specific type.

        Args:
            link_type (str): The type of the link.
            **kwargs: Additional arguments that may be used for filtering or
                other purposes.

        Returns:
            list[str] | tuple[int, list[str]]: A list of link handles or a tuple
                containing an integer and a list of link handles.
        """

    @abstractmethod
    def get_link_handle(self, link_type: str, target_handles: list[str]) -> str:
        """
        Get the handle of the link with the specified type and targets.

        Args:
            link_type (str): The link type.
            target_handles (list[str]): A list of link target identifiers.

        Returns:
            str: The link handle.
        """

    @abstractmethod
    def get_link_type(self, link_handle: str) -> str:
        """
        Get the type of the link with the specified handle.

        Args:
            link_handle (str): The link handle.

        Returns:
            str: The link type.
        """

    @abstractmethod
    def get_link_targets(self, link_handle: str) -> list[str]:
        """
        Get the target handles of a link specified by its handle.

        Args:
            link_handle (str): The link handle.

        Returns:
            list[str]: A list of target identifiers of the link.
        """

    @abstractmethod
    def is_ordered(self, link_handle: str) -> bool:
        """
        Check if a link specified by its handle is ordered.

        Args:
            link_handle (str): The link handle.

        Returns:
            bool: True if the link is ordered, False otherwise.
        """

    @abstractmethod
    def get_matched_links(
        self, link_type: str, target_handles: list[str], **kwargs
    ) -> (
        list[str]
        | list[list[str]]
        | list[tuple[str, tuple[str, ...]]]
        | tuple[int, list[str]]
        | tuple[int, list[list[str]]]  # TODO(angelo): simplify this return type
    ):
        """
        Retrieve links that match a specified link type and target handles.

        Args:
            link_type (str): The type of the link to match.
            target_handles (list[str]): A list of target handles to match.
            **kwargs: Additional arguments that may be used for filtering or other
                purposes.

        Returns:
            list[str] | list[list[str]] | list[tuple[str, tuple[str, ...]]] |
            tuple[int, list[str]] | tuple[int, list[list[str]]]: A list of matching
            link handles, a list of lists of matching link handles, a list of
            tuples containing link handles and their targets, or a tuple containing
            an integer and a list of matching link handles or lists of matching
            link handles.
        """

    @abstractmethod
    def get_incoming_links(
        self, atom_handle: str, **kwargs
    ) -> tuple[int, list[IncomingLinksT]] | list[IncomingLinksT]:
        """
        Retrieve incoming links for a specified atom handle.

        Args:
            atom_handle (str): The handle of the atom for which to retrieve incoming links.
            **kwargs: Additional arguments that may be used for filtering or other purposes.

        Returns:
            tuple[int, list[IncomingLinksT]] | list[IncomingLinksT]: A tuple containing the count of
            incoming links and a list of incoming links, or just a list of incoming links.
        """

    @abstractmethod
    def get_matched_type_template(
        self, template: list[Any], **kwargs
    ) -> (
        list[tuple[str, tuple[str, ...]]]
        | tuple[int, list[str] | list[str]]
        | list[str]
        | list[str]  # TODO(angelo): simplify this return type
    ):
        """
        Retrieve links that match a specified type template.

        Args:
            template (list[Any]): A list representing the type template to match.
            **kwargs: Additional arguments that may be used for filtering or other
                purposes.

        Returns:
            list[tuple[str, tuple[str, ...]]] | tuple[int, list[str] | list[str]] |
            list[str] | list[str]: A list of tuples containing link handles and their
            targets, a tuple containing an integer and a list of link handles or lists
            of link handles, or a list of matching link handles.
        """

    @abstractmethod
    def get_matched_type(
        self, link_type: str, **kwargs
    ) -> (
        list[tuple[str, tuple[str, ...]]]
        | tuple[int, list[str] | list[str]]
        | list[str]
        | list[str]  # TODO(angelo): simplify this return type
    ):
        """
        Retrieve links that match a specified link type.

        Args:
            link_type (str): The type of the link to match.
            **kwargs: Additional arguments that may be used for filtering or other
                purposes.

        Returns:
            list[tuple[str, tuple[str, ...]]] | tuple[int, list[str] | list[str]] |
            list[str] | list[str]: A list of tuples containing link handles and their
            targets, a tuple containing an integer and a list of link handles or lists
            of link handles, or a list of matching link handles.
        """

    @abstractmethod
    def get_atom(
        self, handle: str, **kwargs
    ) -> (
        dict[str, Any]
        | tuple[
            dict[str, Any],
            list[
                dict[str, Any]
                | tuple[dict[str, Any], list[dict[str, Any]]]
                | tuple[dict[str, Any], list[tuple[dict[Any, Any], list[Any]]]]
<<<<<<< HEAD
            ]
=======
            ],
>>>>>>> eac7852d
        ]  # TODO(angelo,andre): simplify this return type
    ):
        """
        Retrieve an atom by its handle.

        Args:
            handle (str): The handle of the atom to retrieve.
            **kwargs: Additional arguments that may be used for filtering or other
                purposes.

        Returns:
            dict[str, Any] | tuple[dict[str, Any], list[dict[str, Any]]] |
            tuple[dict[str, Any], list[tuple[dict, list]]]: A dictionary
            representation of the atom, a tuple containing the atom dictionary and
            a list of atom dictionaries, or a tuple containing the atom dictionary
            and a list of tuples with atom dictionaries and lists.
        """

    @abstractmethod
    def get_atom_type(self, handle: str) -> str:
        """
<<<<<<< HEAD
        Retrieve the type of an atom by its handle.
=======
        Retrieve the atom's type by its handle.
>>>>>>> eac7852d

        Args:
            handle (str): The handle of the atom to retrieve the type for.

        Returns:
            str: The type of the atom.
        """

    def get_atom_as_dict(self, handle: str, arity: int | None = 0) -> dict[str, Any]:
        """
        Get an atom as a dictionary representation.

        Args:
            handle (str): The atom handle.
<<<<<<< HEAD
            arity (Optional[int]): The arity of the atom. Defaults to 0.
=======
            arity (int | None): The arity of the atom. Defaults to 0.
>>>>>>> eac7852d

        Returns:
            dict[str, Any]: A dictionary representation of the atom.
        """

    # this method is not called anywhere in the code
    # TODO(angelo,andre): remove this method?
    # def get_atom_as_deep_representation(self, handle: str, arity: int):
    #     """
    #     Get an atom as a deep representation.
    #
    #     Args:
    #         handle (str): The atom handle.
    #         arity (int): The arity of the atom.
    #
    #     Returns:
    #         [return-type]: The return type description (not specified in the code).
    #     """
    #     ...  # pragma no cover

    @abstractmethod
    def count_atoms(self, parameters: dict[str, Any] | None = None) -> dict[str, int]:
        """
        Count the total number of atoms in the database.
        If the optional parameter 'precise' is set to True returns the node count and link count
        (slow), otherwise return the atom_count (fast).

        Args:
<<<<<<< HEAD
            parameters (Optional[Dict[str, Any]]): An optional dictionary containing the
                following key:
                    'precise' (bool, optional)  If set to True, the count provides an accurate count
=======
            parameters (dict[str, Any] | None): An optional dictionary containing the
                following key:
                    'precise' (bool)  If set to True, the count provides an accurate count
>>>>>>> eac7852d
                    but may be slower. If set to False, the count will be an estimate, which is
                    faster but less precise. Defaults to None.

        Returns:
            dict[str, int]: A dictionary containing the following keys:
                'node_count' (int): The count of node atoms
                'link_count' (int): The count of link atoms
                'atom_count' (int): The total count of all atoms
        """

    @abstractmethod
    def clear_database(self) -> None:
<<<<<<< HEAD
        """
        Clear the entire database, removing all data.

        Returns:
            None
        """
=======
        """Clear the entire database, removing all data."""
>>>>>>> eac7852d

    @abstractmethod
    def add_node(self, node_params: dict[str, Any]) -> dict[str, Any]:
        """
        Adds a node to the database.

        This method allows you to add a node to the database
        with the specified node parameters. A node must have 'type' and
        'name' fields in the node_params dictionary.

        Args:
            node_params (dict[str, Any]): A dictionary containing
                node parameters. It should have the following keys:
                - 'type': The type of the node.
                - 'name': The name of the node.

        Returns:
            dict[str, Any]: The information about the added node,
            including its unique key and other details.

        Raises:
            AddNodeException: If the 'type' or 'name' fields are missing
                in node_params.

        Note:
            This method creates a unique key for the node based on its type
            and name. If a node with the same key already exists,
            it just returns the node.

        Example:
            To add a node, use this method like this:
            >>> node_params = {
                    'type': 'Reactome',
                    'name': 'Reactome:R-HSA-164843',
                }
            >>> db.add_node(node_params)
        """

    @abstractmethod
    def add_link(self, link_params: dict[str, Any], toplevel: bool = True) -> dict[str, Any]:
        """
        Adds a link to the database.

        This method allows to add a link to the database with the specified
            link parameters.
        A link must have a 'type' and 'targets' field
            in the link_params dictionary.

        Args:
            link_params (dict[str, Any]): A dictionary containing
                link parameters.
                It should have the following keys:
                - 'type': The type of the link.
                - 'targets': A list of target elements.
            toplevel: boolean flag to indicate toplevel links
                i.e. links which are not nested inside other links.

        Returns:
            dict[str, Any]: The information about the added link,
                including its unique key and other details.

        Raises:
            AddLinkException: If the 'type' or 'targets' fields
                are missing in link_params.

        Note:
            This method supports recursion when a target element
                itself contains links.
            It calculates a unique key for the link based on
                its type and targets.
            If a link with the same key already exists,
                it just returns the link.

        Example:
            To add a link, use this method like this:
            >>> link_params = {
                    'type': 'Evaluation',
                    'targets': [
                        {
                            'type': 'Predicate',
                            'name': 'Predicate:has_name'
                        },
                        {
                            'type': 'Set',
                            'targets': [
                                {
                                    'type': 'Reactome',
                                    'name': 'Reactome:R-HSA-164843',
                                },
                                {
                                    'type': 'Concept',
                                    'name': 'Concept:2-LTR circle formation',
                                },
                            ],
                        },
                    ],
                }
            >>> db.add_link(link_params)
        """

    @abstractmethod
    def reindex(self, pattern_index_templates: dict[str, dict[str, Any]] | None = None) -> None:
        """
        Reindex inverted pattern index according to passed templates.

        Args:
            pattern_index_templates: indexes are specified by atom type in a dict mapping from atom
                types to a pattern template:

                {
                    <atom type>: <pattern template>
                }

                Pattern template is also a dict:

                {
                    "named_type": True/False,
                    "selected_positions": [n1, n2, ...],
                }

                Pattern templates are applied to each link entered in the atom space in order to
                determine which entries should be created in the inverted pattern index. Entries
                in the inverted pattern index are like patterns where the link type and each of
                its targets may be replaced by wildcards. For instance, given a similarity link
                Similarity(handle1, handle2) it could be used to create any of the following
                entries in the inverted pattern index:

                    *(handle1, handle2)
                    Similarity(*, handle2)
                    Similarity(handle1, *)
                    Similarity(*, *)

                If we create all possibilities of index entries to all links, the pattern index size
<<<<<<< HEAD
                will grow exponentially so we limit the entries we want to create by each type of
=======
                will grow exponentially, so we limit the entries we want to create by each type of
>>>>>>> eac7852d
                link. This is what a pattern template for a given link type is. For instance if
                we apply this pattern template:

                {
                    "named_type": False
                    "selected_positions": [0, 1]
                }

                to Similarity(handle1, handle2) we'll create only the following entries:

                    Similarity(*, handle2)
                    Similarity(handle1, *)
                    Similarity(*, *)

                If we apply this pattern template instead:

                {
                    "named_type": True
                    "selected_positions": [1]
                }

                We'll have:

                    *(handle1, handle2)
                    Similarity(handle1, *)
        """

    @abstractmethod
    def delete_atom(self, handle: str, **kwargs) -> None:
        """Delete an atom from the database

        Args:
            handle (str): Atom handle

        Raises:
            AtomDoesNotExist: If the atom does not exist
        """

    @abstractmethod
    def create_field_index(
        self,
        atom_type: str,
        fields: list[str],
        named_type: str | None = None,
        composite_type: list[Any] | None = None,
        index_type: FieldIndexType | None = None,
    ) -> str:
        """
        Create an index for the specified fields in the database.

        Args:
            atom_type (str): The type of the atom for which the index is created.
            fields (list[str]): A list of fields to be indexed.
<<<<<<< HEAD
            named_type (Optional[str]): The named type of the atom. Defaults to None.
            composite_type (Optional[list[Any]]): A list representing the composite type of
                the atom. Defaults to None.
            index_type (Optional[FieldIndexType]): The type of the index to create.
                Defaults to None.
=======
            named_type (str | None): The named type of the atom. Defaults to None.
            composite_type (list[Any] | None): A list representing the composite type of
                the atom. Defaults to None.
            index_type (FieldIndexType | None): The type of the index to create. Defaults to None.
>>>>>>> eac7852d

        Returns:
            str: The ID of the created index.
        """
<<<<<<< HEAD

    @abstractmethod
    def bulk_insert(self, documents: list[dict[str, Any]]) -> None:
        """
        Insert multiple documents into the database.

        Args:
            documents (list[dict[str, Any]]): A list of dictionaries, each representing
                a document to be inserted into the database.

        Returns:
            None
        """

    @abstractmethod
=======

    @abstractmethod
    def bulk_insert(self, documents: list[dict[str, Any]]) -> None:
        """
        Insert multiple documents into the database.

        Args:
            documents (list[dict[str, Any]]): A list of dictionaries, each representing
                a document to be inserted into the database.
        """

    @abstractmethod
>>>>>>> eac7852d
    def retrieve_all_atoms(self) -> list[dict[str, Any]] | list[tuple[str, Any]]:
        """
        Retrieve all atoms from the database.

        Returns:
            list[dict[str, Any]] | list[tuple[str, Any]]: A list of dictionaries representing
            the atoms, or a list of tuples containing atom handles and their associated data.
        """

    @abstractmethod
    def commit(self, **kwargs) -> None:
        """Commit the current state of the database.

        This method is intended to be implemented by subclasses to handle the
        commit operation, which may involve persisting changes to a storage
        backend or performing other necessary actions to finalize the current
        state of the database.

        Args:
            **kwargs: Additional keyword arguments that may be used by the
                implementation of the commit operation.
        """<|MERGE_RESOLUTION|>--- conflicted
+++ resolved
@@ -111,11 +111,6 @@
                 dict[str, Any]
                 | tuple[dict[str, Any], list[dict[str, Any]]]
                 | tuple[dict[str, Any], list[tuple[dict[Any, Any], list[Any]]]]
-<<<<<<< HEAD
-            ]
-        ]  # TODO(angelo,andre): simplify this return type
-    ):
-=======
             ],
         ]  # TODO(angelo,andre): simplify this return type
     ):
@@ -134,7 +129,6 @@
             'deep_representation' is True, returns a deep representation of the
             document and its targets.
         """
->>>>>>> eac7852d
         answer = {'handle': document['_id'], 'type': document['named_type']}
 
         for key, value in document.items():
@@ -148,18 +142,15 @@
         if kwargs.get('targets_document', False):
             targets_document = [self.get_atom(target) for target in answer['targets']]
             return answer, targets_document
-<<<<<<< HEAD
-=======
         elif kwargs.get('deep_representation', False):
 
             def _recursive_targets(targets, **_kwargs):
                 return [self.get_atom(target, **_kwargs) for target in targets]
->>>>>>> eac7852d
-
-        if kwargs.get('deep_representation', False):
+
             if 'targets' in answer:
-                deep_targets = [self.get_atom(target, **kwargs) for target in answer['targets']]
+                deep_targets = _recursive_targets(answer['targets'], **kwargs)
                 answer['targets'] = deep_targets
+
             return answer
 
         return answer
@@ -179,8 +170,6 @@
     #     return self.link_handle(atom_type, targets), composite_type
 
     def _add_node(self, node_params: dict[str, Any]) -> tuple[str, dict[str, Any]]:
-<<<<<<< HEAD
-=======
         """
         Add a node to the database with the specified parameters.
 
@@ -198,7 +187,6 @@
             AddNodeException: If the 'type' or 'name' fields are missing in
             node_params.
         """
->>>>>>> eac7852d
         reserved_parameters = ['handle', '_id', 'composite_type_hash', 'named_type']
 
         valid_params = {
@@ -231,8 +219,6 @@
     def _add_link(
         self, link_params: dict[str, Any], toplevel: bool = True
     ) -> tuple[str, dict[str, Any], list[str]]:
-<<<<<<< HEAD
-=======
         """
         Add a link to the database with the specified parameters.
 
@@ -252,7 +238,6 @@
             AddLinkException: If the 'type' or 'targets' fields are missing in
             link_params.
         """
->>>>>>> eac7852d
         reserved_parameters = [
             'handle',
             '_id',
@@ -436,19 +421,11 @@
             query (list[OrderedDict[str, str]]): A list of ordered dictionaries, each
                 containing a "field" and "value" key, representing the criteria for
                 filtering atoms.
-<<<<<<< HEAD
-            cursor (Optional[int]): An optional cursor indicating the starting point
-                within the result set from which to return atoms. This can be used for
-                pagination or to resume a previous query. If not provided, the query
-                starts from the beginning.
-            chunk_size (Optional[int]): An optional size indicating the maximum number
-=======
             cursor (int | None): An optional cursor indicating the starting point
                 within the result set from which to return atoms. This can be used for
                 pagination or to resume a previous query. If not provided, the query
                 starts from the beginning.
             chunk_size (int | None): An optional size indicating the maximum number
->>>>>>> eac7852d
                 of atom IDs to return in one response. Useful for controlling response
                 size and managing large datasets. If not provided, a default value is
                 used.
@@ -474,13 +451,8 @@
         """
         Query the database by a text field, use the text_value arg to query using an existing text
         index (text_index_id is optional), if a TOKEN_INVERTED_LIST type of index wasn't previously
-<<<<<<< HEAD
-        created the field arg must be provided or it will raise an Exception.
-        When 'text_value' and 'field' value are provided, it will defaults to a regex search,
-=======
         created the field arg must be provided, or it will raise an Exception.
         When 'text_value' and 'field' value are provided, it will default to a regex search,
->>>>>>> eac7852d
         creating an index to the field can improve the performance.
 
         Args:
@@ -690,11 +662,7 @@
                 dict[str, Any]
                 | tuple[dict[str, Any], list[dict[str, Any]]]
                 | tuple[dict[str, Any], list[tuple[dict[Any, Any], list[Any]]]]
-<<<<<<< HEAD
-            ]
-=======
             ],
->>>>>>> eac7852d
         ]  # TODO(angelo,andre): simplify this return type
     ):
         """
@@ -716,11 +684,7 @@
     @abstractmethod
     def get_atom_type(self, handle: str) -> str:
         """
-<<<<<<< HEAD
-        Retrieve the type of an atom by its handle.
-=======
         Retrieve the atom's type by its handle.
->>>>>>> eac7852d
 
         Args:
             handle (str): The handle of the atom to retrieve the type for.
@@ -735,11 +699,7 @@
 
         Args:
             handle (str): The atom handle.
-<<<<<<< HEAD
-            arity (Optional[int]): The arity of the atom. Defaults to 0.
-=======
             arity (int | None): The arity of the atom. Defaults to 0.
->>>>>>> eac7852d
 
         Returns:
             dict[str, Any]: A dictionary representation of the atom.
@@ -768,15 +728,9 @@
         (slow), otherwise return the atom_count (fast).
 
         Args:
-<<<<<<< HEAD
-            parameters (Optional[Dict[str, Any]]): An optional dictionary containing the
-                following key:
-                    'precise' (bool, optional)  If set to True, the count provides an accurate count
-=======
             parameters (dict[str, Any] | None): An optional dictionary containing the
                 following key:
                     'precise' (bool)  If set to True, the count provides an accurate count
->>>>>>> eac7852d
                     but may be slower. If set to False, the count will be an estimate, which is
                     faster but less precise. Defaults to None.
 
@@ -789,16 +743,7 @@
 
     @abstractmethod
     def clear_database(self) -> None:
-<<<<<<< HEAD
-        """
-        Clear the entire database, removing all data.
-
-        Returns:
-            None
-        """
-=======
         """Clear the entire database, removing all data."""
->>>>>>> eac7852d
 
     @abstractmethod
     def add_node(self, node_params: dict[str, Any]) -> dict[str, Any]:
@@ -932,11 +877,7 @@
                     Similarity(*, *)
 
                 If we create all possibilities of index entries to all links, the pattern index size
-<<<<<<< HEAD
-                will grow exponentially so we limit the entries we want to create by each type of
-=======
                 will grow exponentially, so we limit the entries we want to create by each type of
->>>>>>> eac7852d
                 link. This is what a pattern template for a given link type is. For instance if
                 we apply this pattern template:
 
@@ -990,23 +931,14 @@
         Args:
             atom_type (str): The type of the atom for which the index is created.
             fields (list[str]): A list of fields to be indexed.
-<<<<<<< HEAD
-            named_type (Optional[str]): The named type of the atom. Defaults to None.
-            composite_type (Optional[list[Any]]): A list representing the composite type of
-                the atom. Defaults to None.
-            index_type (Optional[FieldIndexType]): The type of the index to create.
-                Defaults to None.
-=======
             named_type (str | None): The named type of the atom. Defaults to None.
             composite_type (list[Any] | None): A list representing the composite type of
                 the atom. Defaults to None.
             index_type (FieldIndexType | None): The type of the index to create. Defaults to None.
->>>>>>> eac7852d
 
         Returns:
             str: The ID of the created index.
         """
-<<<<<<< HEAD
 
     @abstractmethod
     def bulk_insert(self, documents: list[dict[str, Any]]) -> None:
@@ -1016,26 +948,9 @@
         Args:
             documents (list[dict[str, Any]]): A list of dictionaries, each representing
                 a document to be inserted into the database.
-
-        Returns:
-            None
-        """
-
-    @abstractmethod
-=======
-
-    @abstractmethod
-    def bulk_insert(self, documents: list[dict[str, Any]]) -> None:
-        """
-        Insert multiple documents into the database.
-
-        Args:
-            documents (list[dict[str, Any]]): A list of dictionaries, each representing
-                a document to be inserted into the database.
-        """
-
-    @abstractmethod
->>>>>>> eac7852d
+        """
+
+    @abstractmethod
     def retrieve_all_atoms(self) -> list[dict[str, Any]] | list[tuple[str, Any]]:
         """
         Retrieve all atoms from the database.
